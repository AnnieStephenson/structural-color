--- conflicted
+++ resolved
@@ -466,9 +466,4 @@
         elif n_bg_imag < 0:
             raise ValueError('Cannot find positive imaginary root for the effective index')
         else:
-<<<<<<< HEAD
-            return Quantity(n_bg_real + n_bg_imag*1j)
-=======
-            return Quantity(n_bg_real + n_bg_imag*1j)
-                
->>>>>>> fe7122fa
+            return Quantity(n_bg_real + n_bg_imag*1j)