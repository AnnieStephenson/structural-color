# Copyright 2016, Vinothan N. Manoharan, Victoria Hwang
#
# This file is part of the structural-color python package.
#
# This package is free software: you can redistribute it and/or modify it under
# the terms of the GNU General Public License as published by the Free Software
# Foundation, either version 3 of the License, or (at your option) any later
# version.
#
# This package is distributed in the hope that it will be useful, but WITHOUT
# ANY WARRANTY; without even the implied warranty of MERCHANTABILITY or FITNESS
# FOR A PARTICULAR PURPOSE. See the GNU General Public License for more
# details.
#
# You should have received a copy of the GNU General Public License along with
# this package. If not, see <http://www.gnu.org/licenses/>.
"""
Tests for the montecarlo model (in structcol/montecarlo.py)

.. moduleauthor:: Victoria Hwang <vhwang@g.harvard.edu>
.. moduleauthor:: Vinothan N. Manoharan <vnm@seas.harvard.edu>
"""

import structcol as sc
from .. import montecarlo as mc
from .. import refractive_index as ri
from .sources import Collimated
from .containers import Sphere, Film
from .detector import SquareDetector
from arrangements import Glass
import numpy as np
from numpy.testing import assert_equal, assert_almost_equal
import pytest

# Define a system to be used for the tests
nevents = 3
ntraj = 4
radius = sc.Quantity('150 nm')
volume_fraction = 0.5
n_particle = sc.Quantity(1.5, '')
n_matrix = sc.Quantity(1.0, '')
n_medium = sc.Quantity(1.0, '')
n_sample = ri.n_eff(n_particle, n_matrix, volume_fraction) 
angles = sc.Quantity(np.linspace(0.01,np.pi, 200), 'rad')  
wavelen = sc.Quantity('400 nm')
thickness = sc.Quantity(50, 'um')

def test_sampling():
    # Test that 'calc_scat' runs
    species = Spheres(n_particle, radius, volume_fraction)
    system = Film(species, n_matrix, n_medium, thickness, structure='glass')
    source = Source(wavelen)
    phase_function, scat_coeff, abs_coeff = mc.calc_scat(system, source, n_sample)
    
    # Test that 'sample_angles' runs
    mc.sample_angles(nevents, ntraj, phase_function)
    
    # Test that 'sample_step' runs
    mc.sample_step(nevents, ntraj, abs_coeff, scat_coeff)

def test_detect():
    high_thresh = 10
    small_n = 1
    large_n = 2
    
    # the radius and volume_fraction are not used in this test
    species = Spheres(small_n, radius, volume_fraction)
    system = Film(species, small_n, small_n, high_thresh, structure='glass')
    source = Source(wavelen)
    detector = DetectorMultScat()
    
    # test absorption and stuck without fresnel
    z_pos = np.array([[0,0,0,0],[1,1,1,1],[-1,11,2,11],[-2,12,4,12]])
    ntraj = z_pos.shape[1]
    kz = np.array([[1,1,1,1],[-1,1,1,1],[-1,1,1,1]])
    weights = np.array([[.8, .8, .9, .8],[.7, .3, .7, 0],[.1, .1, .5, 0]])
    pol = None
    trajectories = mc.Trajectory([np.nan, np.nan, z_pos],[np.nan, np.nan, kz], weights, pol)
    results = mc.Results(trajectories, system, source, n_eff='bruggeman', form='auto')   
    refl, trans = results.detect(detector)

    expected_trans_array = np.array([0, .3, .25, 0])/ntraj #calculated manually
    expected_refl_array = np.array([.7, 0, .25, 0])/ntraj #calculated manually
    assert_almost_equal(refl, np.sum(expected_refl_array))
    assert_almost_equal(trans, np.sum(expected_trans_array))

    # test above but with covers on front and back
    system_covers = Film(species, small_n, small_n, high_thresh, structure='glass', 
                  n_front=large_n, n_back=large_n)
    results = mc.Results(trajectories, system_covers, source, n_eff='bruggeman', form='auto')
    refl, trans = results.detect(detector)
    expected_trans_array = np.array([0.00814545, 0.20014545, 0.2, 0.])/ntraj #calculated manually
    expected_refl_array = np.array([0.66700606, 0.20349091, 0.4, 0.2])/ntraj #calculated manually
    assert_almost_equal(refl, np.sum(expected_refl_array))
    assert_almost_equal(trans, np.sum(expected_trans_array))

    # test fresnel as well
    z_pos = np.array([[0,0,0,0],[5,5,5,5],[-5,-5,15,15],[5,-15,5,25],[-5,-25,6,35]])
    ntraj = z_pos.shape[1]
    kz = np.array([[1,1,1,0.86746757864487367],[-.1,-.1,.1,.1],[0.1,-.1,-.1,0.1],[-1,-.9,1,1]])
    weights = np.array([[.8, .8, .9, .8],[.7, .3, .7, .5],[.6, .2, .6, .4], [.4, .1, .5, .3]])
    trajectories = mc.Trajectory([np.nan, np.nan, z_pos],[np.nan, np.nan, kz], weights, pol)
    system = Film(species, large_n, small_n, high_thresh, structure='glass')    
    results = mc.Results(trajectories, system, source, n_eff='bruggeman', form='auto')   
    refl, trans = results.detect(detector)
    expected_trans_array = np.array([ .00167588, .00062052, .22222222, .11075425])/ntraj #calculated manually
    expected_refl_array = np.array([ .43317894, .18760061, .33333333, .59300905])/ntraj #calculated manually
    assert_almost_equal(refl, np.sum(expected_refl_array))
    assert_almost_equal(trans, np.sum(expected_trans_array))

    # test refraction and detection_angle
    detector = DetectorMultScat(angle=0.1)
    refl, trans = results.detect(detector)
    expected_trans_array = np.array([ .00167588, .00062052, .22222222,  .11075425])/ntraj #calculated manually
    expected_refl_array = np.array([  .43203386, .11291556, .29105299,  .00046666])/ntraj #calculated manually
    assert_almost_equal(refl, np.sum(expected_refl_array))
    assert_almost_equal(trans, np.sum(expected_trans_array))

    # test steps in z longer than sample thickness
    z_pos = np.array([[0,0,0,0,0,0,0],[1.1,2.1,3.1,0.6,0.6,0.6,0.1],[1.2,2.2,3.2,1.6,0.7,0.7,-0.6],[1.3,2.3,3.3,3.3,-2.1,-1.1,-2.1]])
    ntraj = z_pos.shape[1]
    kz = np.array([[1,1,1,1,1,1,1],[1,1,1,0.1,1,1,-0.1],[1,1,1,1,-1,-1,-1]])
    weights = np.array([[1,1,1,1,1,1,1],[1,1,1,1,1,1,1],[1,1,1,1,1,1,1]])
    thin_sample_thickness = 1
    trajectories = mc.Trajectory([np.nan, np.nan, z_pos],[np.nan, np.nan, kz], weights, pol)
    system = Film(species, large_n, small_n, thin_sample_thickness, structure='glass')    
    results = mc.Results(trajectories, system, source, n_eff='bruggeman', form='auto')   
    detector = DetectorMultScat()
    refl, trans = results.detect(detector)
    expected_trans_array = np.array([.8324515, .8324515, .8324515, .05643739, .05643739, .05643739, .8324515])/ntraj #calculated manually
    expected_refl_array = np.array([.1675485, .1675485, .1675485, .94356261, .94356261, .94356261, .1675485])/ntraj #calculated manually
    assert_almost_equal(refl, np.sum(expected_refl_array))
    assert_almost_equal(trans, np.sum(expected_trans_array))

def test_trajectories():
    # Initialize runs
    nevents = 2
    ntraj = 3
    
    # the index, radius, and volume fractions are not actually used in this test
    species = Spheres(n_particle, radius, volume_fraction)
    system = Film(species, n_matrix, n_medium, thickness, structure='glass')
    pos0, dir0, weight0, pol0 = mc.initialize(nevents, ntraj, system, n_sample, seed=1)
    pos0 = sc.Quantity(pos0, 'um')
    dir0 = sc.Quantity(dir0, '')
    weight0 = sc.Quantity(weight0, '')
    pol0 = sc.Quantity(pol0, '')

    # Create a Trajectory object
    trajectories = mc.Trajectory(pos0, dir0, weight0, pol0)
    
    # Test the absorb function
    abs_coeff = 1/sc.Quantity(10, 'um')    
    step = sc.Quantity(np.array([[1,1,1],[1,1,1]]), 'um')    
    trajectories.absorb(abs_coeff, step)     
    assert_almost_equal(trajectories.weight, 
                 np.array([[ 0.90483742,  0.90483742,  0.90483742],
                           [ 0.81873075,  0.81873075,  0.81873075]]))
    
    # Make up some test theta and phi
    sintheta = np.array([[0.,0.,0.],[0.,0.,0.]])  
    costheta = np.array([[-1.,-1.,-1.],[1.,1.,1.]])  
    sinphi = np.array([[0.,0.,0.],[0.,0.,0.]])
    cosphi = np.array([[0.,0.,0.],[0.,0.,0.]])
    trajectories.scatter(sintheta, costheta, sinphi, cosphi, singamma=None, cosgamma=None)       
    
    # Expected propagation directions
    dirx = sc.Quantity(np.array([[0.,0.,0.],[0.,0.,0.]]), '')
    diry = sc.Quantity(np.array([[0.,0.,0.],[0.,0.,0.]]), '')
    dirz = sc.Quantity(np.array([[1.,1.,1.],[-1.,-1.,-1.]]), '')
    
    # Test the scatter function
    assert_almost_equal(trajectories.direction[0], dirx.magnitude)
    assert_almost_equal(trajectories.direction[1], diry.magnitude)
    assert_almost_equal(trajectories.direction[2], dirz.magnitude)
    
    # Test the move function    
    trajectories.move(step)
    assert_equal(trajectories.position[2], np.array([[0,0,0],[1,1,1],[0,0,0]]))

def test_reflection_core_shell():
    # test that the reflection of a non-core-shell system is the same as that
    # of a core-shell with a shell index matched with the core
    seed = 1
    nevents = 60
    ntraj = 30
    source = Source(wavelen, polarization=None, incidence_angle=0)
    detector = DetectorMultScat(angle=0, length=np.inf, distance=0) 

    # Reflection using a non-core-shell system
    species = Spheres(n_particle, radius, volume_fraction, pdi=0)
    system = Film(species, n_matrix, n_medium, thickness, structure='glass')
    R, T = calc_montecarlo(nevents, ntraj, system, source, detector, seed, form='auto') 
    
    
    # Reflection using core-shells with the shell index-matched to the core
    radius_cs = sc.Quantity(np.array([100, 150]), 'nm')  # specify the radii from innermost to outermost layer
    n_particle_cs = sc.Quantity(np.array([1.5,1.5]), '')  # specify the index from innermost to outermost layer  
    
    # calculate the volume fractions of each layer
    vf_array = np.empty(len(radius_cs))
    r_array = np.array([0] + radius_cs.magnitude.tolist()) 
    for r in np.arange(len(r_array)-1):
        vf_array[r] = (r_array[r+1]**3-r_array[r]**3) / (r_array[-1:]**3) * volume_fraction

    species1 = Spheres(n_particle_cs, radius_cs, vf_array, pdi=0)
    species2 = Spheres(n_particle_cs, radius_cs, vf_array, pdi=0)    
    system_cs = Film([species1, species2], n_matrix, n_medium, thickness, structure='glass')
    
    R_cs, T_cs = calc_montecarlo(nevents, ntraj, system_cs, source, detector, seed, form='auto')     

    assert_almost_equal(R, R_cs)
    assert_almost_equal(T, T_cs)

    # Outputs before refactoring structcol
    R_before = 0.81382378303119451
    R_cs_before = 0.81382378303119451
    T_before = 0.1861762169688054
    T_cs_before = 0.1861762169688054
    
    assert_equal(R_before, R)
    assert_equal(R_cs_before, R_cs)
    assert_equal(T_before, T)
    assert_equal(T_cs_before, T_cs)
    
    ###########################################################################
    # Test that the reflectance is the same for a core-shell that absorbs (with
    # the same refractive indices for all layers) and a non-core-shell that 
    # absorbs with the same index
    # Reflection using a non-core-shell absorbing system
    n_particle_abs = sc.Quantity(1.5+0.001j, '')  
    species_abs = Spheres(n_particle_abs, radius, volume_fraction, pdi=0)
    system_abs = Film(species_abs, n_matrix, n_medium, thickness, structure='glass')
    R_abs, T_abs = calc_montecarlo(nevents, ntraj, system_abs, source, detector, seed, form='auto') 

    
    # Reflection using core-shells with the shell index-matched to the core
    n_particle_cs_abs = sc.Quantity(np.array([1.5+0.001j,1.5+0.001j]), '')  
    species1_abs = Spheres(n_particle_cs_abs, radius_cs, vf_array, pdi=0)
    species2_abs = Spheres(n_particle_cs_abs, radius_cs, vf_array, pdi=0)    
    system_cs_abs = Film([species1_abs, species2_abs], n_matrix, n_medium, thickness, structure='glass')
    
    R_cs_abs, T_cs_abs = calc_montecarlo(nevents, ntraj, system_cs_abs, source, detector, seed, form='auto')     

    assert_almost_equal(R_abs, R_cs_abs, decimal=3)
    assert_almost_equal(T_abs, T_cs_abs, decimal=3)

    # Outputs before refactoring structcol
<<<<<<< HEAD
    R_abs_before = 0.40749467236951037 #0.50534237684703909
    R_cs_abs_before = 0.4074946723689386 #0.50534237684642402
    T_abs_before = 0.0053095057615145302 #0.017215194324142709
    T_cs_abs_before = 0.0053095057614589471 #0.017215194324029608

    assert_almost_equal(R_abs_before, R_abs, decimal=15)
    assert_almost_equal(R_cs_abs_before, R_cs_abs, decimal=15)
    assert_almost_equal(T_abs_before, T_abs, decimal=15)
    assert_almost_equal(T_cs_abs_before, T_cs_abs, decimal=15)
    
=======
    R_abs_before = 0.50534237684703909
    R_cs_abs_before = 0.50534237684642402
    T_abs_before = 0.017215194324142709
    T_cs_abs_before = 0.017215194324029608

    assert_equal(R_abs_before, R_abs)
    assert_equal(R_cs_abs_before, R_cs_abs)
    assert_equal(T_abs_before, T_abs)
    assert_equal(T_cs_abs_before, T_cs_abs)
    
    ###########################################################################
>>>>>>> 24a917f2
    # Same as previous test but with absorbing matrix as well
    # Reflection using a non-core-shell absorbing system
    n_particle_abs = sc.Quantity(1.5+0.001j, '')  
    n_matrix_abs = sc.Quantity(1.+0.001j, '')  
    species_abs = Spheres(n_particle_abs, radius, volume_fraction, pdi=0)
    system_abs = Film(species_abs, n_matrix_abs, n_medium, thickness, structure='glass')
    R_abs, T_abs = calc_montecarlo(nevents, ntraj, system_abs, source, detector, seed, form='auto') 

    
    # Reflection using core-shells with the shell index-matched to the core
    n_particle_cs_abs = sc.Quantity(np.array([1.5+0.001j,1.5+0.001j]), '')  
    species1_abs = Spheres(n_particle_cs_abs, radius_cs, vf_array, pdi=0)
    species2_abs = Spheres(n_particle_cs_abs, radius_cs, vf_array, pdi=0)    
    system_cs_abs = Film([species1_abs, species2_abs], n_matrix_abs, n_medium, thickness, structure='glass')
    
    R_cs_abs, T_cs_abs = calc_montecarlo(nevents, ntraj, system_cs_abs, source, detector, seed, form='auto')  

    assert_almost_equal(R_abs, R_cs_abs, decimal=3)
    assert_almost_equal(T_abs, T_cs_abs, decimal=3)

    # Outputs before refactoring structcol
<<<<<<< HEAD
    R_abs_before = 0.29026980076407527 #0.37384878890851575
    R_cs_abs_before = 0.29026980076407527 #0.37384878890851575
    T_abs_before = 0.0002140495990985143 #0.002180700021951509
    T_cs_abs_before = 0.0002140495990985143 #0.002180700021951509

    assert_almost_equal(R_abs_before, R_abs, decimal=15)
    assert_almost_equal(R_cs_abs_before, R_cs_abs, decimal=15)
    assert_almost_equal(T_abs_before, T_abs, decimal=15)
    assert_almost_equal(T_cs_abs_before, T_cs_abs, decimal=15)
=======
    R_abs_before = 0.37384878890851575
    R_cs_abs_before = 0.37384878890851575
    T_abs_before = 0.002180700021951509
    T_cs_abs_before = 0.002180700021951509

    assert_equal(R_abs_before, R_abs)
    assert_equal(R_cs_abs_before, R_cs_abs)
    assert_equal(T_abs_before, T_abs)
    assert_equal(T_cs_abs_before, T_cs_abs)
>>>>>>> 24a917f2
    
    
def test_reflection_absorbing_particle_or_matrix():
    # test that the reflections with a real n_particle and with a complex
    # n_particle with a 0 imaginary component are the same 
    seed = 1
    nevents = 60
    ntraj = 30
    source = Source(wavelen, polarization=None, incidence_angle=0)
    detector = DetectorMultScat(angle=0, length=np.inf, distance=0) 

    # Reflection using non-absorbing particle
    species = Spheres(n_particle, radius, volume_fraction, pdi=0)
    system = Film(species, n_matrix, n_medium, thickness, structure='glass')
    R, T = calc_montecarlo(nevents, ntraj, system, source, detector, seed, form='auto')      

    # Reflection using particle with an imaginary component of 0
    n_particle_abs = sc.Quantity(1.5 + 0j, '')
    species_abs = Spheres(n_particle_abs, radius, volume_fraction, pdi=0)
    system_part_abs = Film(species_abs, n_matrix, n_medium, thickness, structure='glass')
    R_part_abs, T_part_abs = calc_montecarlo(nevents, ntraj, system_part_abs, 
                                             source, detector, seed, form='auto')   
  
<<<<<<< HEAD
    assert_equal(R, R_abs)
    assert_equal(T, T_abs)
    
    # Outputs before refactoring structcol
    R_before = 0.81382378303119451
    R_abs_before = 0.81382378303119451
    T_before = 0.1861762169688054
    T_abs_before = 0.1861762169688054
    
    assert_equal(R_before, R)
    assert_equal(R_abs_before, R_abs)
    assert_equal(T_before, T)
    assert_equal(T_abs_before, T_abs)

    # Same as previous test but with absorbing matrix
    # Reflection using matrix with an imaginary component of 0
    n_matrix_abs = sc.Quantity(1. + 0j, '')
    n_sample_abs = ri.n_eff(n_particle, n_matrix_abs, volume_fraction)
    R_abs, T_abs = calc_montecarlo(nevents, ntrajectories, radius, 
                                   n_particle, n_sample_abs, n_medium, 
                                   volume_fraction, wavelen, seed)
    
    assert_equal(R, R_abs)
    assert_equal(T, T_abs)
    
    # Outputs before refactoring structcol
    R_before = 0.81382378303119451
    R_abs_before = 0.81382378303119451
    T_before = 0.1861762169688054
    T_abs_before = 0.1861762169688054

    assert_equal(R_before, R)
    assert_equal(R_abs_before, R_abs)
    assert_equal(T_before, T)
    assert_equal(T_abs_before, T_abs)
    
    # test that the reflection is essentially the same when the imaginary
    # index is 0 or very close to 0
    n_matrix_abs = sc.Quantity(1. + 1e-10j, '')
    n_sample_abs = ri.n_eff(n_particle, n_matrix_abs, volume_fraction)
    R_abs, T_abs = calc_montecarlo(nevents, ntrajectories, radius, 
                                   n_particle, n_sample_abs, n_medium, 
                                   volume_fraction, wavelen, seed)
    assert_almost_equal(R, R_abs, decimal=6)
    assert_almost_equal(T, T_abs, decimal=6)
    
def test_reflection_polydispersity():
    seed = 1
    nevents = 60
    ntrajectories = 30
    
    radius2 = radius
    concentration = sc.Quantity(np.array([0.9,0.1]), '')
    pdi = sc.Quantity(np.array([1e-7, 1e-7]), '')  # monodisperse limit

    # Without absorption: test that the reflectance using with very small 
    # polydispersity is the same as the monodisperse case
    R_mono, T_mono = calc_montecarlo(nevents, ntrajectories, radius, 
                                     n_particle, n_sample, n_medium, 
                                     volume_fraction, wavelen, seed, 
                                     polydisperse=False)
    R_poly, T_poly = calc_montecarlo(nevents, ntrajectories, radius, 
                                     n_particle, n_sample, n_medium, 
                                     volume_fraction, wavelen, seed, 
                                     radius2 = radius2, 
                                     concentration = concentration, pdi = pdi,
                                     polydisperse=True)                               
                                   
    assert_almost_equal(R_mono, R_poly)
    assert_almost_equal(T_mono, T_poly)

    # Outputs before refactoring structcol
    R_mono_before = 0.81382378303119451
    R_poly_before = 0.81382378303119451
    T_mono_before = 0.1861762169688054
    T_poly_before = 0.1861762169688054

    assert_equal(R_mono_before, R_mono)
    assert_equal(R_poly_before, R_poly)
    assert_equal(T_mono_before, T_mono)
    assert_equal(T_poly_before, T_poly)
    
    # With absorption: test that the reflectance using with very small 
    # polydispersity is the same as the monodisperse case  
    n_particle_abs = sc.Quantity(1.5+0.0001j, '')  
    n_matrix_abs = sc.Quantity(1.+0.0001j, '')  
    n_sample_abs = ri.n_eff(n_particle_abs, n_matrix_abs, volume_fraction)
    
    R_mono_abs, T_mono_abs = calc_montecarlo(nevents, ntrajectories, radius, 
                                             n_particle_abs, n_sample_abs, 
                                             n_medium, volume_fraction, wavelen, 
                                             seed, polydisperse=False)
    R_poly_abs, T_poly_abs = calc_montecarlo(nevents, ntrajectories, radius, 
                                             n_particle_abs, n_sample_abs, 
                                             n_medium, volume_fraction, wavelen, 
                                             seed, radius2 = radius2, 
                                             concentration = concentration, 
                                             pdi = pdi, polydisperse=True)   

    assert_almost_equal(R_mono_abs, R_poly_abs, decimal=3)
    assert_almost_equal(T_mono_abs, T_poly_abs, decimal=3)
    
    # Outputs before refactoring structcol
    R_mono_abs_before = 0.6575973175344868 #0.74182070115289855
    R_poly_abs_before = 0.65723717422505701 #0.74153254583803685
    T_mono_abs_before = 0.080731949531112429 #0.083823525277616467
    T_poly_abs_before = 0.080574244683425236 #0.083720861809212316
    
    assert_almost_equal(R_mono_abs_before, R_mono_abs, decimal=12)
    assert_almost_equal(R_poly_abs_before, R_poly_abs, decimal=12)
    assert_almost_equal(T_mono_abs_before, T_mono_abs, decimal=12)
    assert_almost_equal(T_poly_abs_before, T_poly_abs, decimal=12)
    
    # test that the reflectance is the same for a polydisperse monospecies
    # and a bispecies with equal types of particles
    concentration_mono = sc.Quantity(np.array([0.,1.]), '')
    concentration_bi = sc.Quantity(np.array([0.3,0.7]), '')
    pdi = sc.Quantity(np.array([1e-1, 1e-1]), '')
    
    R_mono, T_mono = calc_montecarlo(nevents, ntrajectories, radius, 
                                     n_particle, n_sample, n_medium, 
                                     volume_fraction, wavelen, seed,  
                                     radius2 = radius2, 
                                     concentration = concentration_mono, pdi = pdi,
                                     polydisperse=True)
    R_bi, T_bi = calc_montecarlo(nevents, ntrajectories, radius, 
                                     n_particle, n_sample, n_medium, 
                                     volume_fraction, wavelen, seed, 
                                     radius2 = radius2, 
                                     concentration = concentration_bi, pdi = pdi,
                                     polydisperse=True)                               
                                   
    assert_equal(R_mono, R_bi)
    assert_equal(T_mono, T_bi)
    
    # test that the reflectance is the same regardless of the order in which
    # the radii are specified
    radius2 = sc.Quantity('70 nm')
    concentration2 = sc.Quantity(np.array([0.5,0.5]), '')
    
    R, T = calc_montecarlo(nevents, ntrajectories, radius, n_particle, 
                           n_sample, n_medium, volume_fraction, wavelen, seed,  
                           radius2 = radius2, concentration = concentration2, 
                           pdi = pdi,polydisperse=True)
    R2, T2 = calc_montecarlo(nevents, ntrajectories, radius2, n_particle, 
                             n_sample, n_medium, volume_fraction, wavelen, seed, 
                             radius2 = radius, concentration = concentration2, 
                             pdi = pdi, polydisperse=True)                               
                                   
    assert_almost_equal(R, R2)
    assert_almost_equal(T, T2)


def test_throw_valueerror_for_polydisperse_core_shells(): 
# test that a valueerror is raised when trying to run polydisperse core-shells                 
    with pytest.raises(ValueError):
        seed = 1
        nevents = 10
        ntrajectories = 5
        
        radius_cs = sc.Quantity(np.array([100, 150]), 'nm')  # specify the radii from innermost to outermost layer
        n_particle_cs = sc.Quantity(np.array([1.5,1.5]), '')  # specify the index from innermost to outermost layer           
        radius2 = radius
        concentration = sc.Quantity(np.array([0.9,0.1]), '')
        pdi = sc.Quantity(np.array([1e-7, 1e-7]), '')  # monodisperse limit
    
        # calculate the volume fractions of each layer
        vf_array = np.empty(len(radius_cs))
        r_array = np.array([0] + radius_cs.magnitude.tolist()) 
        for r in np.arange(len(r_array)-1):
            vf_array[r] = (r_array[r+1]**3-r_array[r]**3) / (r_array[-1:]**3) * volume_fraction
    
        n_sample_cs = ri.n_eff(n_particle_cs, n_matrix, vf_array) 
        R_cs, T_cs = calc_montecarlo(nevents, ntrajectories, radius_cs, 
                                     n_particle_cs, n_sample_cs, n_medium, 
                                     volume_fraction, wavelen, seed, radius2=radius2, 
                                     concentration=concentration, pdi=pdi, 
                                     polydisperse=True)

def test_throw_valueerror_for_polydisperse_unspecified_parameters(): 
# test that a valueerror is raised when the system is polydisperse and radius2
# concentration or pdi are not specified                 
    with pytest.raises(ValueError):
        seed = 1
        nevents = 10
        ntrajectories = 5
        
        radius_cs = sc.Quantity(np.array([100, 150]), 'nm')  # specify the radii from innermost to outermost layer
        n_particle_cs = sc.Quantity(np.array([1.5,1.5]), '')  # specify the index from innermost to outermost layer           
        concentration = sc.Quantity(np.array([0.9,0.1]), '')
        pdi = sc.Quantity(np.array([1e-7, 1e-7]), '')  # monodisperse limit
    
        # calculate the volume fractions of each layer
        vf_array = np.empty(len(radius_cs))
        r_array = np.array([0] + radius_cs.magnitude.tolist()) 
        for r in np.arange(len(r_array)-1):
            vf_array[r] = (r_array[r+1]**3-r_array[r]**3) / (r_array[-1:]**3) * volume_fraction
            
        n_sample_cs = ri.n_eff(n_particle_cs, n_matrix, vf_array) 
        R_cs, T_cs = calc_montecarlo(nevents, ntrajectories, radius_cs, 
                                     n_particle_cs, n_sample_cs, n_medium, 
                                     volume_fraction, wavelen, seed,
                                     concentration=concentration, pdi=pdi, 
                                     polydisperse=True)  # unspecified radius2

def calc_montecarlo(nevents, ntrajectories, radius, n_particle, n_sample, 
                    n_medium, volume_fraction, wavelen, seed, radius2=None, 
                    concentration=None, pdi=None, polydisperse=False):
    # Function to run montecarlo for the tests
    p, mu_scat, mu_abs = mc.calc_scat(radius, n_particle, n_sample, 
                                      volume_fraction, wavelen, radius2=radius2, 
                                      concentration=concentration, pdi=pdi, 
                                      polydisperse=polydisperse)

    r0, k0, W0 = mc.initialize(nevents, ntrajectories, n_medium, n_sample, 
                               seed=seed, incidence_angle = 0.)
    r0 = sc.Quantity(r0, 'um')
    k0 = sc.Quantity(k0, '')
    W0 = sc.Quantity(W0, '')
    sintheta, costheta, sinphi, cosphi, _, _= mc.sample_angles(nevents, 
                                                               ntrajectories,p)
    step = mc.sample_step(nevents, ntrajectories, mu_abs, mu_scat)
    trajectories = mc.Trajectory(r0, k0, W0)
    trajectories.absorb(mu_abs, step)                         
    trajectories.scatter(sintheta, costheta, sinphi, cosphi)         
    trajectories.move(step)
    z_low = sc.Quantity('0.0 um')
    cutoff = sc.Quantity('50 um')
    R, T = mc.calc_refl_trans(trajectories, z_low, cutoff, n_medium, n_sample)
=======
    assert_almost_equal(R, R_part_abs)
    assert_almost_equal(T, T_part_abs)
    
    # Outputs before refactoring structcol
    R_before = 0.81382378303119451
    R_part_abs_before = 0.81382378303119451
    T_before = 0.1861762169688054
    T_part_abs_before = 0.1861762169688054
    
    assert_equal(R_before, R)
    assert_equal(R_part_abs_before, R_part_abs)
    assert_equal(T_before, T)
    assert_equal(T_part_abs_before, T_part_abs)

    ###########################################################################
    # Same as previous test but with absorbing matrix
    # Reflection using matrix with an imaginary component of 0
    n_matrix_abs = sc.Quantity(1. + 0j, '')
    species = Spheres(n_particle, radius, volume_fraction, pdi=0)
    system_matrix_abs = Film(species, n_matrix_abs, n_medium, thickness, structure='glass')
    R_matrix_abs, T_matrix_abs = calc_montecarlo(nevents, ntraj, system_matrix_abs, 
                                                 source, detector, seed, form='auto')      
    
    assert_almost_equal(R, R_matrix_abs)
    assert_almost_equal(T, T_matrix_abs)
    
    # Outputs before refactoring structcol
    R_matrix_abs_before = 0.81382378303119451
    T_matrix_abs_before = 0.1861762169688054

    assert_equal(R_matrix_abs_before, R_matrix_abs)
    assert_equal(T_matrix_abs_before, T_matrix_abs)
    

def test_reflection_polydispersity():
    seed = 1
    nevents = 60
    ntraj = 30
    source = Source(wavelen, polarization=None, incidence_angle=0)
    detector = DetectorMultScat(angle=0, length=np.inf, distance=0)  
    volume_fraction1 = 0.4
    volume_fraction2 = 0.1
    
    ###########################################################################
    # Without absorption: test that the reflectance using with very small 
    # polydispersity is the same as the monodisperse case
    pdi = sc.Quantity(1e-7, '')  # monodisperse limit

    # with very small polydispersity
    species1 = Spheres(n_particle, radius, volume_fraction1, pdi=pdi)
    species2 = Spheres(n_particle, radius, volume_fraction2, pdi=pdi)    
    system = Film([species1, species2], n_matrix, n_medium, thickness, 
                     structure='glass')
                     
    # with no polydispersity                 
    species1_no_pdi = Spheres(n_particle, radius, volume_fraction1, pdi=0)
    species2_no_pdi = Spheres(n_particle, radius, volume_fraction2, pdi=0) 
    system_no_pdi = Film([species1_no_pdi, species2_no_pdi], n_matrix, n_medium, 
                             thickness, structure='glass')

    R_small_pdi, T_small_pdi = calc_montecarlo(nevents, ntraj, system, source, 
                                               detector, seed, form='auto')                          
    R_no_pdi, T_no_pdi = calc_montecarlo(nevents, ntraj, system_no_pdi, source, 
                                         detector, seed, form='auto')                                 

    assert_almost_equal(R_no_pdi, R_small_pdi)
    assert_almost_equal(T_no_pdi, T_small_pdi)

    # Outputs before refactoring structcol
    R_no_pdi_before = 0.81382378303119451
    R_small_pdi_before = 0.81382378303119451
    T_no_pdi_before = 0.1861762169688054
    T_small_pdi_before = 0.1861762169688054
>>>>>>> 24a917f2

    assert_equal(R_no_pdi_before, R_no_pdi)
    assert_equal(R_small_pdi_before, R_small_pdi)
    assert_equal(T_no_pdi_before, T_no_pdi)
    assert_equal(T_small_pdi_before, T_small_pdi)
    
    ###########################################################################
    # With absorption: test that the reflectance using with very small 
    # polydispersity is the same as the monodisperse case  
    n_particle_abs = sc.Quantity(1.5+0.0001j, '')  
    n_matrix_abs = sc.Quantity(1.+0.0001j, '')  
    
    # with very small polydispersity
    species1_abs = Spheres(n_particle_abs, radius, volume_fraction1, pdi=pdi)
    species2_abs = Spheres(n_particle_abs, radius, volume_fraction2, pdi=pdi)
    system_abs = Film([species1_abs, species2_abs], n_matrix_abs, n_medium, thickness, 
                          structure='glass')
                     
    # with no polydispersity                 
    species1_no_pdi_abs = Spheres(n_particle_abs, radius, volume_fraction1, pdi=0)
    species2_no_pdi_abs = Spheres(n_particle_abs, radius, volume_fraction2, pdi=0)
    system_no_pdi_abs = Film([species1_no_pdi_abs, species2_no_pdi_abs], n_matrix_abs, n_medium, 
                             thickness, structure='glass')

    R_small_pdi_abs, T_small_pdi_abs = calc_montecarlo(nevents, ntraj, system_abs, source, 
                                               detector, seed, form='auto') 
    R_no_pdi_abs, T_no_pdi_abs = calc_montecarlo(nevents, ntraj, system_no_pdi_abs, source, 
                                         detector, seed, form='auto')  

    assert_almost_equal(R_no_pdi_abs, R_small_pdi_abs, decimal=3)
    assert_almost_equal(T_no_pdi_abs, T_small_pdi_abs, decimal=3)
    
    # Outputs before refactoring structcol
    R_no_pdi_abs_before = 0.74182070115289855
    R_small_pdi_abs_before = 0.74153254583803685
    T_no_pdi_abs_before = 0.083823525277616467
    T_small_pdi_abs_before = 0.083720861809212316
    
    assert_equal(R_no_pdi_abs_before, R_no_pdi_abs)
    assert_equal(R_small_pdi_abs_before, R_small_pdi_abs)
    assert_equal(T_no_pdi_abs_before, T_no_pdi_abs)
    assert_equal(T_small_pdi_abs_before, T_small_pdi_abs)
    
    ###########################################################################
    # test that the reflectance is the same for a polydisperse monospecies
    # and a bispecies with equal types of particles
    pdi = sc.Quantity(1e-1, '')
    
    # monospecies            
    species = Spheres(n_particle, radius, volume_fraction, pdi=pdi)
    system_mono = Film(species, n_matrix, n_medium, thickness, structure='glass')
    
    # bispecies
    species1 = Spheres(n_particle, radius, volume_fraction1, pdi=pdi)
    species2 = Spheres(n_particle, radius, volume_fraction2, pdi=pdi)
    system_bi = Film([species1, species2], n_matrix, n_medium, thickness, 
                     structure='glass')

    R_mono, T_mono = calc_montecarlo(nevents, ntraj, system_mono, source, 
                                     detector, seed, form='auto')                             
    R_bi, T_bi = calc_montecarlo(nevents, ntraj, system_bi, source, 
                                 detector, seed, form='auto')                                 

    assert_equal(R_mono, R_bi)
    assert_equal(T_mono, T_bi)
    
    ###########################################################################
    # test that the reflectance is the same regardless of the order in which
    # the species are specified
    radius2 = sc.Quantity('100 nm')
    
    # bispecies
    species1 = Spheres(n_particle, radius, volume_fraction1, pdi=pdi)
    species2 = Spheres(n_particle, radius2, volume_fraction2, pdi=pdi)
    system1 = Film([species1, species2], n_matrix, n_medium, thickness, 
                        structure='glass')
    system2 = Film([species2, species1], n_matrix, n_medium, thickness, 
                        structure='glass')
                                     
    R, T = calc_montecarlo(nevents, ntraj, system1, source, detector, seed, 
                           form='auto')             
    R2, T2 = calc_montecarlo(nevents, ntraj, system2, source, detector, seed, 
                             form='auto')                               
                                   
    assert_almost_equal(R, R2)
    assert_almost_equal(T, T2)
    
def test_reflectance():
    '''
    Test the sample set up, run function, and reflectance calculation
    of the montecarlo model
    '''

    wavelen = sc.Quantity('400 nm')
    radius_sphere = sc.Quantity('150 nm')
    n_sphere = sc.Quantity(1.5, '')
    vf = sc.Quantity(0.5, '')
    thickness = sc.Quantity(50, 'um')
    n_matrix = sc.Quantity(1.0, '')
    
    # set up the source
    source = Collimated(wavelen)
    
    # set up the sample
    sphere = Sphere(radius_shere, n)
    glass = Glass(sphere,vf)
    film = Film(thickness, n_matrix, filling = glass)
    
    # run the montecarlo trajectories
    results = mc.run(source, film)
    
    # set up the detector
    refl_detector = SquareDetector()
    
    # calculate the reflectance
    reflectance = refl_detector.count(results)
    
'''
These tests will no longer be relevant in the refactored version

def test_throw_valueerror_for_polydisperse_core_shells(): 
# test that a valueerror is raised when trying to run polydisperse core-shells                 
    with pytest.raises(ValueError):
        seed = 1
        nevents = 10
        ntraj = 5
        
        # define core-shell particles
        radius_cs = sc.Quantity(np.array([100, 150]), 'nm')  # specify the radii from innermost to outermost layer
        n_particle_cs = sc.Quantity(np.array([1.5,1.5]), '')  # specify the index from innermost to outermost layer  
        pdi = sc.Quantity(np.array([1e-7, 1e-7]), '')  # monodisperse limit

        # calculate the volume fractions of each layer
        vf_array = np.empty(len(radius_cs))
        r_array = np.array([0] + radius_cs.magnitude.tolist()) 
        for r in np.arange(len(r_array)-1):
            vf_array[r] = (r_array[r+1]**3-r_array[r]**3) / (r_array[-1:]**3) * volume_fraction

        # define two species to make it a polydisperse core-shell system
        species1 = Spheres(n_particle_cs, radius_cs, vf_array, pdi=pdi)
        species2 = Spheres(n_particle_cs, radius_cs, vf_array, pdi=pdi)
        
        system = Film([species1, species2], n_matrix, n_medium, thickness, 
                         structure='glass')
        source = Source(wavelen, polarization=None, 
                           incidence_angle=0)
        detector = DetectorMultScat(angle=0, length=np.inf, distance=0)   

        R_cs, T_cs = calc_montecarlo(nevents, ntraj, system, source, detector, 
                                     seed, form='auto')  
                                     

def test_throw_valueerror_for_polydisperse_unspecified_parameters(): 
# test that a valueerror is raised when the system is polydisperse and radius2
# concentration or pdi are not specified                 
    with pytest.raises(ValueError):
        seed = 1
        nevents = 10
        ntraj = 5
        
        radius1 = sc.Quantity(100, 'nm') 
        radius2 = sc.Quantity(150, 'nm')
        n_particle = sc.Quantity(1.5, '') 
        pdi = sc.Quantity(1e-7, '')  # monodisperse limit
        
        # calculate the volume fractions of each layer
        radius_cs = np.array([radius1.magnitude, radius2.to(radius1.units).magnitude], radius1.units)    
        vf_array = np.empty(len(radius_cs))
        r_array = np.array([0] + radius_cs.tolist()) 
        for r in np.arange(len(r_array)-1):
            vf_array[r] = (r_array[r+1]**3-r_array[r]**3) / (r_array[-1:]**3) * volume_fraction

        species1 = Spheres(n_particle, radius1, vf_array[0], pdi=pdi)
        species2 = Spheres(n_particle, radius2, vf_array[1], pdi=pdi)
        
        system = Film([species1, species2], n_matrix, n_medium, thickness, 
                         structure='glass')
        source = Source(wavelen, polarization=None, 
                           incidence_angle=0)
        detector = DetectorMultScat(angle=0, length=np.inf, distance=0)   

        R_cs, T_cs = calc_montecarlo(nevents, ntraj, system, source, detector, 
                                     seed, form='auto')  
'''

def calc_montecarlo(nevents, ntraj, system, source, detector, seed, 
                    form='auto'):
                        
    results = mc.run(system, source, ntraj, nevents, seed=seed, form=form, n_eff='bruggeman')
    normalized_intensity = results.detect(detector)
    
    return normalized_intensity


#def run():
#    n_sample = ri.n_eff(n_particle, n_matrix, volume_fraction, n_eff='bruggeman')  # for core-shells, volume_fraction must be array of vf 
#                                                                # from innermost to outermost layers
#    phase_function, scat_coeff, abs_coeff = mc.calc_scat(system, source, n_sample)
#    pos0, dir0, weight0 , pol0 = mc.initialize(nevents, ntraj, system, n_sample, 
#                                               seed, incidence_angle, polarization)
#    sintheta, costheta, sinphi, cosphi theta, phi = mc.sample_angles(nevents, 
#                                                                     ntraj, 
#                                                                     phase_function, 
#                                                                     polarization)
#    step = mc.sample_step(nevents, ntraj, abs_coeff, scat_coeff)
#
#    if polarization is not None:
#        singamma, cosgamma, pol_x_loc, pol_y_loc = mc.polarize(theta, phi, 
#                                                               system, source)
#    else:
#        singamma = None
#        cosgamma = None
#
#    trajectories = mc.Trajectory(pos0, dir0, weight0, pol0)
#    trajectories.absorb(abs_scat, step)
#    trajectories.scatter(sintheta, costheta, sinphi, cosphi, singamma=None, cosgamma=None)
#    trajectories.move(step)
#    
#    results = mc.Results(trajectories, system, source, n_eff='bruggeman', form='auto')
#    
#    return(results)<|MERGE_RESOLUTION|>--- conflicted
+++ resolved
@@ -23,18 +23,15 @@
 
 import structcol as sc
 from .. import montecarlo as mc
+from .. import detector as det
 from .. import refractive_index as ri
-from .sources import Collimated
-from .containers import Sphere, Film
-from .detector import SquareDetector
-from arrangements import Glass
 import numpy as np
 from numpy.testing import assert_equal, assert_almost_equal
 import pytest
 
 # Define a system to be used for the tests
 nevents = 3
-ntraj = 4
+ntrajectories = 4
 radius = sc.Quantity('150 nm')
 volume_fraction = 0.5
 n_particle = sc.Quantity(1.5, '')
@@ -43,116 +40,95 @@
 n_sample = ri.n_eff(n_particle, n_matrix, volume_fraction) 
 angles = sc.Quantity(np.linspace(0.01,np.pi, 200), 'rad')  
 wavelen = sc.Quantity('400 nm')
-thickness = sc.Quantity(50, 'um')
+
+# Index of the scattering event and trajectory corresponding to the reflected
+# photons
+refl_index = np.array([2,0,2])
 
 def test_sampling():
     # Test that 'calc_scat' runs
-    species = Spheres(n_particle, radius, volume_fraction)
-    system = Film(species, n_matrix, n_medium, thickness, structure='glass')
-    source = Source(wavelen)
-    phase_function, scat_coeff, abs_coeff = mc.calc_scat(system, source, n_sample)
+    p, mu_scat, mu_abs = mc.calc_scat(radius, n_particle, n_sample,  
+                                      volume_fraction, wavelen)
     
     # Test that 'sample_angles' runs
-    mc.sample_angles(nevents, ntraj, phase_function)
+    mc.sample_angles(nevents, ntrajectories, p)
     
     # Test that 'sample_step' runs
-    mc.sample_step(nevents, ntraj, abs_coeff, scat_coeff)
-
-def test_detect():
+    mc.sample_step(nevents, ntrajectories, mu_abs, mu_scat)
+
+def test_calc_refl_trans():
+    low_thresh = 0
     high_thresh = 10
     small_n = 1
     large_n = 2
-    
-    # the radius and volume_fraction are not used in this test
-    species = Spheres(small_n, radius, volume_fraction)
-    system = Film(species, small_n, small_n, high_thresh, structure='glass')
-    source = Source(wavelen)
-    detector = DetectorMultScat()
-    
-    # test absorption and stuck without fresnel
+
+    # test absoprtion and stuck without fresnel
     z_pos = np.array([[0,0,0,0],[1,1,1,1],[-1,11,2,11],[-2,12,4,12]])
-    ntraj = z_pos.shape[1]
+    ntrajectories = z_pos.shape[1]
     kz = np.array([[1,1,1,1],[-1,1,1,1],[-1,1,1,1]])
     weights = np.array([[.8, .8, .9, .8],[.7, .3, .7, 0],[.1, .1, .5, 0]])
-    pol = None
-    trajectories = mc.Trajectory([np.nan, np.nan, z_pos],[np.nan, np.nan, kz], weights, pol)
-    results = mc.Results(trajectories, system, source, n_eff='bruggeman', form='auto')   
-    refl, trans = results.detect(detector)
-
-    expected_trans_array = np.array([0, .3, .25, 0])/ntraj #calculated manually
-    expected_refl_array = np.array([.7, 0, .25, 0])/ntraj #calculated manually
+    trajectories = mc.Trajectory([np.nan, np.nan, z_pos],[np.nan, np.nan, kz], weights)
+    refl, trans= det.calc_refl_trans(trajectories, high_thresh, small_n, small_n, 'film')
+    expected_trans_array = np.array([0, .3, .25, 0])/ntrajectories #calculated manually
+    expected_refl_array = np.array([.7, 0, .25, 0])/ntrajectories #calculated manually
     assert_almost_equal(refl, np.sum(expected_refl_array))
     assert_almost_equal(trans, np.sum(expected_trans_array))
 
     # test above but with covers on front and back
-    system_covers = Film(species, small_n, small_n, high_thresh, structure='glass', 
-                  n_front=large_n, n_back=large_n)
-    results = mc.Results(trajectories, system_covers, source, n_eff='bruggeman', form='auto')
-    refl, trans = results.detect(detector)
-    expected_trans_array = np.array([0.00814545, 0.20014545, 0.2, 0.])/ntraj #calculated manually
-    expected_refl_array = np.array([0.66700606, 0.20349091, 0.4, 0.2])/ntraj #calculated manually
+    refl, trans = det.calc_refl_trans(trajectories, high_thresh, small_n, small_n, 'film',n_front=large_n, n_back=large_n)
+    expected_trans_array = np.array([0.00814545, 0.20014545, 0.2, 0.])/ntrajectories #calculated manually
+    expected_refl_array = np.array([0.66700606, 0.20349091, 0.4, 0.2])/ntrajectories #calculated manually
     assert_almost_equal(refl, np.sum(expected_refl_array))
     assert_almost_equal(trans, np.sum(expected_trans_array))
 
     # test fresnel as well
     z_pos = np.array([[0,0,0,0],[5,5,5,5],[-5,-5,15,15],[5,-15,5,25],[-5,-25,6,35]])
-    ntraj = z_pos.shape[1]
+    ntrajectories = z_pos.shape[1]
     kz = np.array([[1,1,1,0.86746757864487367],[-.1,-.1,.1,.1],[0.1,-.1,-.1,0.1],[-1,-.9,1,1]])
     weights = np.array([[.8, .8, .9, .8],[.7, .3, .7, .5],[.6, .2, .6, .4], [.4, .1, .5, .3]])
-    trajectories = mc.Trajectory([np.nan, np.nan, z_pos],[np.nan, np.nan, kz], weights, pol)
-    system = Film(species, large_n, small_n, high_thresh, structure='glass')    
-    results = mc.Results(trajectories, system, source, n_eff='bruggeman', form='auto')   
-    refl, trans = results.detect(detector)
-    expected_trans_array = np.array([ .00167588, .00062052, .22222222, .11075425])/ntraj #calculated manually
-    expected_refl_array = np.array([ .43317894, .18760061, .33333333, .59300905])/ntraj #calculated manually
+    trajectories = mc.Trajectory([np.nan, np.nan, z_pos],[np.nan, np.nan, kz], weights)
+    refl, trans= det.calc_refl_trans(trajectories, high_thresh, small_n, large_n, 'film')
+    expected_trans_array = np.array([ .00167588, .00062052, .22222222, .11075425])/ntrajectories #calculated manually
+    expected_refl_array = np.array([ .43317894, .18760061, .33333333, .59300905])/ntrajectories #calculated manually
     assert_almost_equal(refl, np.sum(expected_refl_array))
     assert_almost_equal(trans, np.sum(expected_trans_array))
 
     # test refraction and detection_angle
-    detector = DetectorMultScat(angle=0.1)
-    refl, trans = results.detect(detector)
-    expected_trans_array = np.array([ .00167588, .00062052, .22222222,  .11075425])/ntraj #calculated manually
-    expected_refl_array = np.array([  .43203386, .11291556, .29105299,  .00046666])/ntraj #calculated manually
+    refl, trans= det.calc_refl_trans(trajectories, high_thresh, small_n, large_n, 'film', detection_angle=0.1)
+    expected_trans_array = np.array([ .00167588, .00062052, .22222222,  .11075425])/ntrajectories #calculated manually
+    expected_refl_array = np.array([  .43203386, .11291556, .29105299,  .00046666])/ntrajectories #calculated manually
     assert_almost_equal(refl, np.sum(expected_refl_array))
     assert_almost_equal(trans, np.sum(expected_trans_array))
 
     # test steps in z longer than sample thickness
     z_pos = np.array([[0,0,0,0,0,0,0],[1.1,2.1,3.1,0.6,0.6,0.6,0.1],[1.2,2.2,3.2,1.6,0.7,0.7,-0.6],[1.3,2.3,3.3,3.3,-2.1,-1.1,-2.1]])
-    ntraj = z_pos.shape[1]
+    ntrajectories = z_pos.shape[1]
     kz = np.array([[1,1,1,1,1,1,1],[1,1,1,0.1,1,1,-0.1],[1,1,1,1,-1,-1,-1]])
     weights = np.array([[1,1,1,1,1,1,1],[1,1,1,1,1,1,1],[1,1,1,1,1,1,1]])
     thin_sample_thickness = 1
-    trajectories = mc.Trajectory([np.nan, np.nan, z_pos],[np.nan, np.nan, kz], weights, pol)
-    system = Film(species, large_n, small_n, thin_sample_thickness, structure='glass')    
-    results = mc.Results(trajectories, system, source, n_eff='bruggeman', form='auto')   
-    detector = DetectorMultScat()
-    refl, trans = results.detect(detector)
-    expected_trans_array = np.array([.8324515, .8324515, .8324515, .05643739, .05643739, .05643739, .8324515])/ntraj #calculated manually
-    expected_refl_array = np.array([.1675485, .1675485, .1675485, .94356261, .94356261, .94356261, .1675485])/ntraj #calculated manually
+    trajectories = mc.Trajectory([np.nan, np.nan, z_pos],[np.nan, np.nan, kz], weights)
+    refl, trans= det.calc_refl_trans(trajectories, thin_sample_thickness, small_n, large_n, 'film')
+    expected_trans_array = np.array([.8324515, .8324515, .8324515, .05643739, .05643739, .05643739, .8324515])/ntrajectories #calculated manually
+    expected_refl_array = np.array([.1675485, .1675485, .1675485, .94356261, .94356261, .94356261, .1675485])/ntrajectories #calculated manually
     assert_almost_equal(refl, np.sum(expected_refl_array))
     assert_almost_equal(trans, np.sum(expected_trans_array))
 
 def test_trajectories():
     # Initialize runs
     nevents = 2
-    ntraj = 3
-    
-    # the index, radius, and volume fractions are not actually used in this test
-    species = Spheres(n_particle, radius, volume_fraction)
-    system = Film(species, n_matrix, n_medium, thickness, structure='glass')
-    pos0, dir0, weight0, pol0 = mc.initialize(nevents, ntraj, system, n_sample, seed=1)
-    pos0 = sc.Quantity(pos0, 'um')
-    dir0 = sc.Quantity(dir0, '')
-    weight0 = sc.Quantity(weight0, '')
-    pol0 = sc.Quantity(pol0, '')
+    ntrajectories = 3
+    r0, k0, W0 = mc.initialize(nevents, ntrajectories, n_medium, n_sample, 'film', seed=1)
+    r0 = sc.Quantity(r0, 'um')
+    k0 = sc.Quantity(k0, '')
+    W0 = sc.Quantity(W0, '')
 
     # Create a Trajectory object
-    trajectories = mc.Trajectory(pos0, dir0, weight0, pol0)
+    trajectories = mc.Trajectory(r0, k0, W0)
     
     # Test the absorb function
-    abs_coeff = 1/sc.Quantity(10, 'um')    
+    mu_abs = 1/sc.Quantity(10, 'um')    
     step = sc.Quantity(np.array([[1,1,1],[1,1,1]]), 'um')    
-    trajectories.absorb(abs_coeff, step)     
+    trajectories.absorb(mu_abs, step)     
     assert_almost_equal(trajectories.weight, 
                  np.array([[ 0.90483742,  0.90483742,  0.90483742],
                            [ 0.81873075,  0.81873075,  0.81873075]]))
@@ -162,17 +138,17 @@
     costheta = np.array([[-1.,-1.,-1.],[1.,1.,1.]])  
     sinphi = np.array([[0.,0.,0.],[0.,0.,0.]])
     cosphi = np.array([[0.,0.,0.],[0.,0.,0.]])
-    trajectories.scatter(sintheta, costheta, sinphi, cosphi, singamma=None, cosgamma=None)       
+    trajectories.scatter(sintheta, costheta, sinphi, cosphi)       
     
     # Expected propagation directions
-    dirx = sc.Quantity(np.array([[0.,0.,0.],[0.,0.,0.]]), '')
-    diry = sc.Quantity(np.array([[0.,0.,0.],[0.,0.,0.]]), '')
-    dirz = sc.Quantity(np.array([[1.,1.,1.],[-1.,-1.,-1.]]), '')
+    kx = sc.Quantity(np.array([[0.,0.,0.],[0.,0.,0.]]), '')
+    ky = sc.Quantity(np.array([[0.,0.,0.],[0.,0.,0.]]), '')
+    kz = sc.Quantity(np.array([[1.,1.,1.],[-1.,-1.,-1.]]), '')
     
     # Test the scatter function
-    assert_almost_equal(trajectories.direction[0], dirx.magnitude)
-    assert_almost_equal(trajectories.direction[1], diry.magnitude)
-    assert_almost_equal(trajectories.direction[2], dirz.magnitude)
+    assert_almost_equal(trajectories.direction[0], kx.magnitude)
+    assert_almost_equal(trajectories.direction[1], ky.magnitude)
+    assert_almost_equal(trajectories.direction[2], kz.magnitude)
     
     # Test the move function    
     trajectories.move(step)
@@ -183,19 +159,15 @@
     # of a core-shell with a shell index matched with the core
     seed = 1
     nevents = 60
-    ntraj = 30
-    source = Source(wavelen, polarization=None, incidence_angle=0)
-    detector = DetectorMultScat(angle=0, length=np.inf, distance=0) 
-
+    ntrajectories = 30
+    
     # Reflection using a non-core-shell system
-    species = Spheres(n_particle, radius, volume_fraction, pdi=0)
-    system = Film(species, n_matrix, n_medium, thickness, structure='glass')
-    R, T = calc_montecarlo(nevents, ntraj, system, source, detector, seed, form='auto') 
-    
+    R, T = calc_montecarlo(nevents, ntrajectories, radius, n_particle, 
+                           n_sample, n_medium, volume_fraction, wavelen, seed)
     
     # Reflection using core-shells with the shell index-matched to the core
     radius_cs = sc.Quantity(np.array([100, 150]), 'nm')  # specify the radii from innermost to outermost layer
-    n_particle_cs = sc.Quantity(np.array([1.5,1.5]), '')  # specify the index from innermost to outermost layer  
+    n_particle_cs = sc.Quantity(np.array([1.5,1.5]), '')  # specify the index from innermost to outermost layer           
     
     # calculate the volume fractions of each layer
     vf_array = np.empty(len(radius_cs))
@@ -203,11 +175,10 @@
     for r in np.arange(len(r_array)-1):
         vf_array[r] = (r_array[r+1]**3-r_array[r]**3) / (r_array[-1:]**3) * volume_fraction
 
-    species1 = Spheres(n_particle_cs, radius_cs, vf_array, pdi=0)
-    species2 = Spheres(n_particle_cs, radius_cs, vf_array, pdi=0)    
-    system_cs = Film([species1, species2], n_matrix, n_medium, thickness, structure='glass')
-    
-    R_cs, T_cs = calc_montecarlo(nevents, ntraj, system_cs, source, detector, seed, form='auto')     
+    n_sample_cs = ri.n_eff(n_particle_cs, n_matrix, vf_array) 
+    R_cs, T_cs = calc_montecarlo(nevents, ntrajectories, radius_cs, 
+                                 n_particle_cs, n_sample_cs, n_medium, 
+                                 volume_fraction, wavelen, seed)
 
     assert_almost_equal(R, R_cs)
     assert_almost_equal(T, T_cs)
@@ -218,35 +189,33 @@
     T_before = 0.1861762169688054
     T_cs_before = 0.1861762169688054
     
-    assert_equal(R_before, R)
-    assert_equal(R_cs_before, R_cs)
-    assert_equal(T_before, T)
-    assert_equal(T_cs_before, T_cs)
-    
-    ###########################################################################
+    assert_almost_equal(R_before, R, decimal=15)
+    assert_almost_equal(R_cs_before, R_cs, decimal=15)
+    assert_almost_equal(T_before, T, decimal=15)
+    assert_almost_equal(T_cs_before, T_cs, decimal=15)
+    
     # Test that the reflectance is the same for a core-shell that absorbs (with
     # the same refractive indices for all layers) and a non-core-shell that 
     # absorbs with the same index
     # Reflection using a non-core-shell absorbing system
     n_particle_abs = sc.Quantity(1.5+0.001j, '')  
-    species_abs = Spheres(n_particle_abs, radius, volume_fraction, pdi=0)
-    system_abs = Film(species_abs, n_matrix, n_medium, thickness, structure='glass')
-    R_abs, T_abs = calc_montecarlo(nevents, ntraj, system_abs, source, detector, seed, form='auto') 
-
+    n_sample_abs = ri.n_eff(n_particle_abs, n_matrix, volume_fraction)
+    
+    R_abs, T_abs = calc_montecarlo(nevents, ntrajectories, radius, n_particle_abs, 
+                           n_sample_abs, n_medium, volume_fraction, wavelen, seed)
     
     # Reflection using core-shells with the shell index-matched to the core
     n_particle_cs_abs = sc.Quantity(np.array([1.5+0.001j,1.5+0.001j]), '')  
-    species1_abs = Spheres(n_particle_cs_abs, radius_cs, vf_array, pdi=0)
-    species2_abs = Spheres(n_particle_cs_abs, radius_cs, vf_array, pdi=0)    
-    system_cs_abs = Film([species1_abs, species2_abs], n_matrix, n_medium, thickness, structure='glass')
-    
-    R_cs_abs, T_cs_abs = calc_montecarlo(nevents, ntraj, system_cs_abs, source, detector, seed, form='auto')     
+    n_sample_cs_abs = ri.n_eff(n_particle_cs_abs, n_matrix, vf_array) 
+    
+    R_cs_abs, T_cs_abs = calc_montecarlo(nevents, ntrajectories, radius_cs, 
+                                 n_particle_cs_abs, n_sample_cs_abs, n_medium, 
+                                 volume_fraction, wavelen, seed)
 
     assert_almost_equal(R_abs, R_cs_abs, decimal=3)
     assert_almost_equal(T_abs, T_cs_abs, decimal=3)
 
     # Outputs before refactoring structcol
-<<<<<<< HEAD
     R_abs_before = 0.40749467236951037 #0.50534237684703909
     R_cs_abs_before = 0.4074946723689386 #0.50534237684642402
     T_abs_before = 0.0053095057615145302 #0.017215194324142709
@@ -257,41 +226,27 @@
     assert_almost_equal(T_abs_before, T_abs, decimal=15)
     assert_almost_equal(T_cs_abs_before, T_cs_abs, decimal=15)
     
-=======
-    R_abs_before = 0.50534237684703909
-    R_cs_abs_before = 0.50534237684642402
-    T_abs_before = 0.017215194324142709
-    T_cs_abs_before = 0.017215194324029608
-
-    assert_equal(R_abs_before, R_abs)
-    assert_equal(R_cs_abs_before, R_cs_abs)
-    assert_equal(T_abs_before, T_abs)
-    assert_equal(T_cs_abs_before, T_cs_abs)
-    
-    ###########################################################################
->>>>>>> 24a917f2
     # Same as previous test but with absorbing matrix as well
     # Reflection using a non-core-shell absorbing system
     n_particle_abs = sc.Quantity(1.5+0.001j, '')  
     n_matrix_abs = sc.Quantity(1.+0.001j, '')  
-    species_abs = Spheres(n_particle_abs, radius, volume_fraction, pdi=0)
-    system_abs = Film(species_abs, n_matrix_abs, n_medium, thickness, structure='glass')
-    R_abs, T_abs = calc_montecarlo(nevents, ntraj, system_abs, source, detector, seed, form='auto') 
-
+    n_sample_abs = ri.n_eff(n_particle_abs, n_matrix_abs, volume_fraction)
+    
+    R_abs, T_abs = calc_montecarlo(nevents, ntrajectories, radius, n_particle_abs, 
+                           n_sample_abs, n_medium, volume_fraction, wavelen, seed)
     
     # Reflection using core-shells with the shell index-matched to the core
     n_particle_cs_abs = sc.Quantity(np.array([1.5+0.001j,1.5+0.001j]), '')  
-    species1_abs = Spheres(n_particle_cs_abs, radius_cs, vf_array, pdi=0)
-    species2_abs = Spheres(n_particle_cs_abs, radius_cs, vf_array, pdi=0)    
-    system_cs_abs = Film([species1_abs, species2_abs], n_matrix_abs, n_medium, thickness, structure='glass')
-    
-    R_cs_abs, T_cs_abs = calc_montecarlo(nevents, ntraj, system_cs_abs, source, detector, seed, form='auto')  
+    n_sample_cs_abs = ri.n_eff(n_particle_cs_abs, n_matrix_abs, vf_array) 
+    
+    R_cs_abs, T_cs_abs = calc_montecarlo(nevents, ntrajectories, radius_cs, 
+                                 n_particle_cs_abs, n_sample_cs_abs, n_medium, 
+                                 volume_fraction, wavelen, seed)
 
     assert_almost_equal(R_abs, R_cs_abs, decimal=3)
     assert_almost_equal(T_abs, T_cs_abs, decimal=3)
 
     # Outputs before refactoring structcol
-<<<<<<< HEAD
     R_abs_before = 0.29026980076407527 #0.37384878890851575
     R_cs_abs_before = 0.29026980076407527 #0.37384878890851575
     T_abs_before = 0.0002140495990985143 #0.002180700021951509
@@ -301,17 +256,6 @@
     assert_almost_equal(R_cs_abs_before, R_cs_abs, decimal=15)
     assert_almost_equal(T_abs_before, T_abs, decimal=15)
     assert_almost_equal(T_cs_abs_before, T_cs_abs, decimal=15)
-=======
-    R_abs_before = 0.37384878890851575
-    R_cs_abs_before = 0.37384878890851575
-    T_abs_before = 0.002180700021951509
-    T_cs_abs_before = 0.002180700021951509
-
-    assert_equal(R_abs_before, R_abs)
-    assert_equal(R_cs_abs_before, R_cs_abs)
-    assert_equal(T_abs_before, T_abs)
-    assert_equal(T_cs_abs_before, T_cs_abs)
->>>>>>> 24a917f2
     
     
 def test_reflection_absorbing_particle_or_matrix():
@@ -319,23 +263,18 @@
     # n_particle with a 0 imaginary component are the same 
     seed = 1
     nevents = 60
-    ntraj = 30
-    source = Source(wavelen, polarization=None, incidence_angle=0)
-    detector = DetectorMultScat(angle=0, length=np.inf, distance=0) 
-
+    ntrajectories = 30
+    
     # Reflection using non-absorbing particle
-    species = Spheres(n_particle, radius, volume_fraction, pdi=0)
-    system = Film(species, n_matrix, n_medium, thickness, structure='glass')
-    R, T = calc_montecarlo(nevents, ntraj, system, source, detector, seed, form='auto')      
+    R, T = calc_montecarlo(nevents, ntrajectories, radius, n_particle, 
+                           n_sample, n_medium, volume_fraction, wavelen, seed)
 
     # Reflection using particle with an imaginary component of 0
     n_particle_abs = sc.Quantity(1.5 + 0j, '')
-    species_abs = Spheres(n_particle_abs, radius, volume_fraction, pdi=0)
-    system_part_abs = Film(species_abs, n_matrix, n_medium, thickness, structure='glass')
-    R_part_abs, T_part_abs = calc_montecarlo(nevents, ntraj, system_part_abs, 
-                                             source, detector, seed, form='auto')   
+    R_abs, T_abs = calc_montecarlo(nevents, ntrajectories, radius, 
+                                   n_particle_abs, n_sample, n_medium, 
+                                   volume_fraction, wavelen, seed)
   
-<<<<<<< HEAD
     assert_equal(R, R_abs)
     assert_equal(T, T_abs)
     
@@ -345,10 +284,10 @@
     T_before = 0.1861762169688054
     T_abs_before = 0.1861762169688054
     
-    assert_equal(R_before, R)
-    assert_equal(R_abs_before, R_abs)
-    assert_equal(T_before, T)
-    assert_equal(T_abs_before, T_abs)
+    assert_almost_equal(R_before, R, decimal=15)
+    assert_almost_equal(R_abs_before, R_abs, decimal=15)
+    assert_almost_equal(T_before, T, decimal=15)
+    assert_almost_equal(T_abs_before, T_abs, decimal=15)
 
     # Same as previous test but with absorbing matrix
     # Reflection using matrix with an imaginary component of 0
@@ -367,10 +306,10 @@
     T_before = 0.1861762169688054
     T_abs_before = 0.1861762169688054
 
-    assert_equal(R_before, R)
-    assert_equal(R_abs_before, R_abs)
-    assert_equal(T_before, T)
-    assert_equal(T_abs_before, T_abs)
+    assert_almost_equal(R_before, R, decimal=15)
+    assert_almost_equal(R_abs_before, R_abs, decimal=15)
+    assert_almost_equal(T_before, T, decimal=15)
+    assert_almost_equal(T_abs_before, T_abs, decimal=15)
     
     # test that the reflection is essentially the same when the imaginary
     # index is 0 or very close to 0
@@ -413,10 +352,10 @@
     T_mono_before = 0.1861762169688054
     T_poly_before = 0.1861762169688054
 
-    assert_equal(R_mono_before, R_mono)
-    assert_equal(R_poly_before, R_poly)
-    assert_equal(T_mono_before, T_mono)
-    assert_equal(T_poly_before, T_poly)
+    assert_almost_equal(R_mono_before, R_mono, decimal=15)
+    assert_almost_equal(R_poly_before, R_poly, decimal=15)
+    assert_almost_equal(T_mono_before, T_mono, decimal=15)
+    assert_almost_equal(T_poly_before, T_poly, decimal=15)
     
     # With absorption: test that the reflectance using with very small 
     # polydispersity is the same as the monodisperse case  
@@ -551,7 +490,7 @@
                                       polydisperse=polydisperse)
 
     r0, k0, W0 = mc.initialize(nevents, ntrajectories, n_medium, n_sample, 
-                               seed=seed, incidence_angle = 0.)
+                               'film', seed=seed)
     r0 = sc.Quantity(r0, 'um')
     k0 = sc.Quantity(k0, '')
     W0 = sc.Quantity(W0, '')
@@ -562,302 +501,7 @@
     trajectories.absorb(mu_abs, step)                         
     trajectories.scatter(sintheta, costheta, sinphi, cosphi)         
     trajectories.move(step)
-    z_low = sc.Quantity('0.0 um')
     cutoff = sc.Quantity('50 um')
-    R, T = mc.calc_refl_trans(trajectories, z_low, cutoff, n_medium, n_sample)
-=======
-    assert_almost_equal(R, R_part_abs)
-    assert_almost_equal(T, T_part_abs)
-    
-    # Outputs before refactoring structcol
-    R_before = 0.81382378303119451
-    R_part_abs_before = 0.81382378303119451
-    T_before = 0.1861762169688054
-    T_part_abs_before = 0.1861762169688054
-    
-    assert_equal(R_before, R)
-    assert_equal(R_part_abs_before, R_part_abs)
-    assert_equal(T_before, T)
-    assert_equal(T_part_abs_before, T_part_abs)
-
-    ###########################################################################
-    # Same as previous test but with absorbing matrix
-    # Reflection using matrix with an imaginary component of 0
-    n_matrix_abs = sc.Quantity(1. + 0j, '')
-    species = Spheres(n_particle, radius, volume_fraction, pdi=0)
-    system_matrix_abs = Film(species, n_matrix_abs, n_medium, thickness, structure='glass')
-    R_matrix_abs, T_matrix_abs = calc_montecarlo(nevents, ntraj, system_matrix_abs, 
-                                                 source, detector, seed, form='auto')      
-    
-    assert_almost_equal(R, R_matrix_abs)
-    assert_almost_equal(T, T_matrix_abs)
-    
-    # Outputs before refactoring structcol
-    R_matrix_abs_before = 0.81382378303119451
-    T_matrix_abs_before = 0.1861762169688054
-
-    assert_equal(R_matrix_abs_before, R_matrix_abs)
-    assert_equal(T_matrix_abs_before, T_matrix_abs)
-    
-
-def test_reflection_polydispersity():
-    seed = 1
-    nevents = 60
-    ntraj = 30
-    source = Source(wavelen, polarization=None, incidence_angle=0)
-    detector = DetectorMultScat(angle=0, length=np.inf, distance=0)  
-    volume_fraction1 = 0.4
-    volume_fraction2 = 0.1
-    
-    ###########################################################################
-    # Without absorption: test that the reflectance using with very small 
-    # polydispersity is the same as the monodisperse case
-    pdi = sc.Quantity(1e-7, '')  # monodisperse limit
-
-    # with very small polydispersity
-    species1 = Spheres(n_particle, radius, volume_fraction1, pdi=pdi)
-    species2 = Spheres(n_particle, radius, volume_fraction2, pdi=pdi)    
-    system = Film([species1, species2], n_matrix, n_medium, thickness, 
-                     structure='glass')
-                     
-    # with no polydispersity                 
-    species1_no_pdi = Spheres(n_particle, radius, volume_fraction1, pdi=0)
-    species2_no_pdi = Spheres(n_particle, radius, volume_fraction2, pdi=0) 
-    system_no_pdi = Film([species1_no_pdi, species2_no_pdi], n_matrix, n_medium, 
-                             thickness, structure='glass')
-
-    R_small_pdi, T_small_pdi = calc_montecarlo(nevents, ntraj, system, source, 
-                                               detector, seed, form='auto')                          
-    R_no_pdi, T_no_pdi = calc_montecarlo(nevents, ntraj, system_no_pdi, source, 
-                                         detector, seed, form='auto')                                 
-
-    assert_almost_equal(R_no_pdi, R_small_pdi)
-    assert_almost_equal(T_no_pdi, T_small_pdi)
-
-    # Outputs before refactoring structcol
-    R_no_pdi_before = 0.81382378303119451
-    R_small_pdi_before = 0.81382378303119451
-    T_no_pdi_before = 0.1861762169688054
-    T_small_pdi_before = 0.1861762169688054
->>>>>>> 24a917f2
-
-    assert_equal(R_no_pdi_before, R_no_pdi)
-    assert_equal(R_small_pdi_before, R_small_pdi)
-    assert_equal(T_no_pdi_before, T_no_pdi)
-    assert_equal(T_small_pdi_before, T_small_pdi)
-    
-    ###########################################################################
-    # With absorption: test that the reflectance using with very small 
-    # polydispersity is the same as the monodisperse case  
-    n_particle_abs = sc.Quantity(1.5+0.0001j, '')  
-    n_matrix_abs = sc.Quantity(1.+0.0001j, '')  
-    
-    # with very small polydispersity
-    species1_abs = Spheres(n_particle_abs, radius, volume_fraction1, pdi=pdi)
-    species2_abs = Spheres(n_particle_abs, radius, volume_fraction2, pdi=pdi)
-    system_abs = Film([species1_abs, species2_abs], n_matrix_abs, n_medium, thickness, 
-                          structure='glass')
-                     
-    # with no polydispersity                 
-    species1_no_pdi_abs = Spheres(n_particle_abs, radius, volume_fraction1, pdi=0)
-    species2_no_pdi_abs = Spheres(n_particle_abs, radius, volume_fraction2, pdi=0)
-    system_no_pdi_abs = Film([species1_no_pdi_abs, species2_no_pdi_abs], n_matrix_abs, n_medium, 
-                             thickness, structure='glass')
-
-    R_small_pdi_abs, T_small_pdi_abs = calc_montecarlo(nevents, ntraj, system_abs, source, 
-                                               detector, seed, form='auto') 
-    R_no_pdi_abs, T_no_pdi_abs = calc_montecarlo(nevents, ntraj, system_no_pdi_abs, source, 
-                                         detector, seed, form='auto')  
-
-    assert_almost_equal(R_no_pdi_abs, R_small_pdi_abs, decimal=3)
-    assert_almost_equal(T_no_pdi_abs, T_small_pdi_abs, decimal=3)
-    
-    # Outputs before refactoring structcol
-    R_no_pdi_abs_before = 0.74182070115289855
-    R_small_pdi_abs_before = 0.74153254583803685
-    T_no_pdi_abs_before = 0.083823525277616467
-    T_small_pdi_abs_before = 0.083720861809212316
-    
-    assert_equal(R_no_pdi_abs_before, R_no_pdi_abs)
-    assert_equal(R_small_pdi_abs_before, R_small_pdi_abs)
-    assert_equal(T_no_pdi_abs_before, T_no_pdi_abs)
-    assert_equal(T_small_pdi_abs_before, T_small_pdi_abs)
-    
-    ###########################################################################
-    # test that the reflectance is the same for a polydisperse monospecies
-    # and a bispecies with equal types of particles
-    pdi = sc.Quantity(1e-1, '')
-    
-    # monospecies            
-    species = Spheres(n_particle, radius, volume_fraction, pdi=pdi)
-    system_mono = Film(species, n_matrix, n_medium, thickness, structure='glass')
-    
-    # bispecies
-    species1 = Spheres(n_particle, radius, volume_fraction1, pdi=pdi)
-    species2 = Spheres(n_particle, radius, volume_fraction2, pdi=pdi)
-    system_bi = Film([species1, species2], n_matrix, n_medium, thickness, 
-                     structure='glass')
-
-    R_mono, T_mono = calc_montecarlo(nevents, ntraj, system_mono, source, 
-                                     detector, seed, form='auto')                             
-    R_bi, T_bi = calc_montecarlo(nevents, ntraj, system_bi, source, 
-                                 detector, seed, form='auto')                                 
-
-    assert_equal(R_mono, R_bi)
-    assert_equal(T_mono, T_bi)
-    
-    ###########################################################################
-    # test that the reflectance is the same regardless of the order in which
-    # the species are specified
-    radius2 = sc.Quantity('100 nm')
-    
-    # bispecies
-    species1 = Spheres(n_particle, radius, volume_fraction1, pdi=pdi)
-    species2 = Spheres(n_particle, radius2, volume_fraction2, pdi=pdi)
-    system1 = Film([species1, species2], n_matrix, n_medium, thickness, 
-                        structure='glass')
-    system2 = Film([species2, species1], n_matrix, n_medium, thickness, 
-                        structure='glass')
-                                     
-    R, T = calc_montecarlo(nevents, ntraj, system1, source, detector, seed, 
-                           form='auto')             
-    R2, T2 = calc_montecarlo(nevents, ntraj, system2, source, detector, seed, 
-                             form='auto')                               
-                                   
-    assert_almost_equal(R, R2)
-    assert_almost_equal(T, T2)
-    
-def test_reflectance():
-    '''
-    Test the sample set up, run function, and reflectance calculation
-    of the montecarlo model
-    '''
-
-    wavelen = sc.Quantity('400 nm')
-    radius_sphere = sc.Quantity('150 nm')
-    n_sphere = sc.Quantity(1.5, '')
-    vf = sc.Quantity(0.5, '')
-    thickness = sc.Quantity(50, 'um')
-    n_matrix = sc.Quantity(1.0, '')
-    
-    # set up the source
-    source = Collimated(wavelen)
-    
-    # set up the sample
-    sphere = Sphere(radius_shere, n)
-    glass = Glass(sphere,vf)
-    film = Film(thickness, n_matrix, filling = glass)
-    
-    # run the montecarlo trajectories
-    results = mc.run(source, film)
-    
-    # set up the detector
-    refl_detector = SquareDetector()
-    
-    # calculate the reflectance
-    reflectance = refl_detector.count(results)
-    
-'''
-These tests will no longer be relevant in the refactored version
-
-def test_throw_valueerror_for_polydisperse_core_shells(): 
-# test that a valueerror is raised when trying to run polydisperse core-shells                 
-    with pytest.raises(ValueError):
-        seed = 1
-        nevents = 10
-        ntraj = 5
-        
-        # define core-shell particles
-        radius_cs = sc.Quantity(np.array([100, 150]), 'nm')  # specify the radii from innermost to outermost layer
-        n_particle_cs = sc.Quantity(np.array([1.5,1.5]), '')  # specify the index from innermost to outermost layer  
-        pdi = sc.Quantity(np.array([1e-7, 1e-7]), '')  # monodisperse limit
-
-        # calculate the volume fractions of each layer
-        vf_array = np.empty(len(radius_cs))
-        r_array = np.array([0] + radius_cs.magnitude.tolist()) 
-        for r in np.arange(len(r_array)-1):
-            vf_array[r] = (r_array[r+1]**3-r_array[r]**3) / (r_array[-1:]**3) * volume_fraction
-
-        # define two species to make it a polydisperse core-shell system
-        species1 = Spheres(n_particle_cs, radius_cs, vf_array, pdi=pdi)
-        species2 = Spheres(n_particle_cs, radius_cs, vf_array, pdi=pdi)
-        
-        system = Film([species1, species2], n_matrix, n_medium, thickness, 
-                         structure='glass')
-        source = Source(wavelen, polarization=None, 
-                           incidence_angle=0)
-        detector = DetectorMultScat(angle=0, length=np.inf, distance=0)   
-
-        R_cs, T_cs = calc_montecarlo(nevents, ntraj, system, source, detector, 
-                                     seed, form='auto')  
-                                     
-
-def test_throw_valueerror_for_polydisperse_unspecified_parameters(): 
-# test that a valueerror is raised when the system is polydisperse and radius2
-# concentration or pdi are not specified                 
-    with pytest.raises(ValueError):
-        seed = 1
-        nevents = 10
-        ntraj = 5
-        
-        radius1 = sc.Quantity(100, 'nm') 
-        radius2 = sc.Quantity(150, 'nm')
-        n_particle = sc.Quantity(1.5, '') 
-        pdi = sc.Quantity(1e-7, '')  # monodisperse limit
-        
-        # calculate the volume fractions of each layer
-        radius_cs = np.array([radius1.magnitude, radius2.to(radius1.units).magnitude], radius1.units)    
-        vf_array = np.empty(len(radius_cs))
-        r_array = np.array([0] + radius_cs.tolist()) 
-        for r in np.arange(len(r_array)-1):
-            vf_array[r] = (r_array[r+1]**3-r_array[r]**3) / (r_array[-1:]**3) * volume_fraction
-
-        species1 = Spheres(n_particle, radius1, vf_array[0], pdi=pdi)
-        species2 = Spheres(n_particle, radius2, vf_array[1], pdi=pdi)
-        
-        system = Film([species1, species2], n_matrix, n_medium, thickness, 
-                         structure='glass')
-        source = Source(wavelen, polarization=None, 
-                           incidence_angle=0)
-        detector = DetectorMultScat(angle=0, length=np.inf, distance=0)   
-
-        R_cs, T_cs = calc_montecarlo(nevents, ntraj, system, source, detector, 
-                                     seed, form='auto')  
-'''
-
-def calc_montecarlo(nevents, ntraj, system, source, detector, seed, 
-                    form='auto'):
-                        
-    results = mc.run(system, source, ntraj, nevents, seed=seed, form=form, n_eff='bruggeman')
-    normalized_intensity = results.detect(detector)
-    
-    return normalized_intensity
-
-
-#def run():
-#    n_sample = ri.n_eff(n_particle, n_matrix, volume_fraction, n_eff='bruggeman')  # for core-shells, volume_fraction must be array of vf 
-#                                                                # from innermost to outermost layers
-#    phase_function, scat_coeff, abs_coeff = mc.calc_scat(system, source, n_sample)
-#    pos0, dir0, weight0 , pol0 = mc.initialize(nevents, ntraj, system, n_sample, 
-#                                               seed, incidence_angle, polarization)
-#    sintheta, costheta, sinphi, cosphi theta, phi = mc.sample_angles(nevents, 
-#                                                                     ntraj, 
-#                                                                     phase_function, 
-#                                                                     polarization)
-#    step = mc.sample_step(nevents, ntraj, abs_coeff, scat_coeff)
-#
-#    if polarization is not None:
-#        singamma, cosgamma, pol_x_loc, pol_y_loc = mc.polarize(theta, phi, 
-#                                                               system, source)
-#    else:
-#        singamma = None
-#        cosgamma = None
-#
-#    trajectories = mc.Trajectory(pos0, dir0, weight0, pol0)
-#    trajectories.absorb(abs_scat, step)
-#    trajectories.scatter(sintheta, costheta, sinphi, cosphi, singamma=None, cosgamma=None)
-#    trajectories.move(step)
-#    
-#    results = mc.Results(trajectories, system, source, n_eff='bruggeman', form='auto')
-#    
-#    return(results)+    R, T = det.calc_refl_trans(trajectories, cutoff, n_medium, n_sample, 'film')
+
+    return R, T