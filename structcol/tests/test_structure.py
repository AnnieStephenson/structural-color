# Copyright 2016, Vinothan N. Manoharan
#
# This file is part of the structural-color python package.
#
# This package is free software: you can redistribute it and/or modify it under
# the terms of the GNU General Public License as published by the Free Software
# Foundation, either version 3 of the License, or (at your option) any later
# version.
#
# This package is distributed in the hope that it will be useful, but WITHOUT
# ANY WARRANTY; without even the implied warranty of MERCHANTABILITY or FITNESS
# FOR A PARTICULAR PURPOSE. See the GNU General Public License for more
# details.
#
# You should have received a copy of the GNU General Public License along with
# this package. If not, see <http://www.gnu.org/licenses/>.
"""
Tests for the structure module

.. moduleauthor:: Vinothan N. Manoharan <vnm@seas.harvard.edu>
"""

from .. import Quantity, ureg, q, np, structure
from .. import size_parameter
from .. import refractive_index as ri
from nose.tools import assert_raises, assert_equal
from numpy.testing import assert_almost_equal, assert_array_almost_equal
from pint.errors import DimensionalityError

def test_structure_factor_percus_yevick():
    # Test structure factor as calculated by solution of Ornstein-Zernike
    # integral equation and Percus-Yevick closure approximation

    # test that function handles dimensionless arguments, and only
    # dimensionless arguments
    structure.factor_py(Quantity('0.1'), Quantity('0.4'))
    structure.factor_py(0.1, 0.4)
    assert_raises(DimensionalityError, structure.factor_py,
                  Quantity('0.1'), Quantity('0.1 m'))
    assert_raises(DimensionalityError, structure.factor_py,
                  Quantity('0.1 m'), Quantity('0.1'))

    # test vectorization by doing calculation over range of qd and phi
    qd = np.arange(0.1, 20, 0.01)
    phi = np.array([0.15, 0.3, 0.45])
    # this little trick allows us to calculate the structure factor on a 2d
    # grid of points (turns qd into a column vector and phi into a row vector).
    # Could also use np.ogrid
    s = structure.factor_py(qd.reshape(-1,1), phi.reshape(1,-1))

    # compare to values from Cipelletti, Trappe, and Pine, "Scattering
    # Techniques", in "Fluids, Colloids and Soft Materials: An Introduction to
    # Soft Matter Physics", 2016 (plot on page 137)
    # (I extracted values from the plot using a digitizer
    # (http://arohatgi.info/WebPlotDigitizer/app/). They are probably good to
    # only one decimal place, so this is a fairly crude test.)
    max_vals = np.max(s, axis=0)    # max values of S(qd) at different phi
    max_qds = qd[np.argmax(s, axis=0)]  # values of qd at which S(qd) has max
    assert_almost_equal(max_vals[0], 1.17, decimal=1)
    assert_almost_equal(max_vals[1], 1.52, decimal=1)
    assert_almost_equal(max_vals[2], 2.52, decimal=1)
    assert_almost_equal(max_qds[0], 6.00, decimal=1)
    assert_almost_equal(max_qds[1], 6.37, decimal=1)
    assert_almost_equal(max_qds[2], 6.84, decimal=1)
    
def test_structure_factor_percus_yevick_core_shell():
    # Test that the structure factor is the same for core-shell particles and 
    # non-core-shell particles at low volume fraction (assuming the core diameter 
    # is the same as the particle diameter for the non-core-shell case)
    
    wavelen = Quantity('400 nm')
    angles = Quantity(np.pi, 'rad')
    n_matrix = Quantity(1.0, '')
    
    # Structure factor for non-core-shell particles       
    radius = Quantity('100 nm')    
    n_particle = Quantity(1.5, '')
    volume_fraction = Quantity(0.0001, '')         # IS VF TOO LOW?
    n_sample = ri.n_eff(n_particle, n_matrix, volume_fraction)
    x = size_parameter(wavelen, n_sample, radius)       
    qd = 4*x*np.sin(angles/2) 
    s = structure.factor_py(qd, volume_fraction)
    
    # Structure factor for core-shell particles with core size equal to radius
    # of non-core-shell particle   
    radius_cs = Quantity(np.array([100, 105]), 'nm')    
    n_particle_cs = Quantity(np.array([1.5, 1.0]), '')
    volume_fraction_shell = volume_fraction * (radius_cs[1]**3 / radius_cs[0]**3 -1)
    volume_fraction_cs = Quantity(np.array([volume_fraction.magnitude, volume_fraction_shell.magnitude]), '')

    n_sample_cs = ri.n_eff(n_particle_cs, n_matrix, volume_fraction_cs)
    x_cs = size_parameter(wavelen, n_sample_cs, radius_cs[1]).flatten() 
    qd_cs = 4*x_cs*np.sin(angles/2) 
    s_cs = structure.factor_py(qd_cs, np.sum(volume_fraction_cs))
<<<<<<< HEAD
    print(s, s_cs)
    assert_almost_equal(s.magnitude, s_cs.magnitude, decimal=5)
    
    
    
    
    
    
    
    
    
    
    
    
    
=======

    assert_almost_equal(s.magnitude, s_cs.magnitude, decimal=5)
    
def test_structure_factor_polydisperse():
    # test that the analytical structure factor for polydisperse systems matches
    # Percus-Yevick in the monodisperse limit
    
    # Percus-Yevick
    qd = Quantity(5, '')
    phi = Quantity(0.5, '')
    S_py = structure.factor_py(qd, phi)

    # Polydisperse S
    d = Quantity('100 nm')
    c = Quantity(1, '')
    pdi = Quantity(1e-5, '')
    q2 = qd / d
    
    S_poly = structure.factor_poly(q2, phi, d, c, pdi)    
    
    assert_almost_equal(S_py.magnitude, S_poly.magnitude)
>>>>>>> d14f73a5
<|MERGE_RESOLUTION|>--- conflicted
+++ resolved
@@ -92,24 +92,7 @@
     x_cs = size_parameter(wavelen, n_sample_cs, radius_cs[1]).flatten() 
     qd_cs = 4*x_cs*np.sin(angles/2) 
     s_cs = structure.factor_py(qd_cs, np.sum(volume_fraction_cs))
-<<<<<<< HEAD
-    print(s, s_cs)
-    assert_almost_equal(s.magnitude, s_cs.magnitude, decimal=5)
     
-    
-    
-    
-    
-    
-    
-    
-    
-    
-    
-    
-    
-=======
-
     assert_almost_equal(s.magnitude, s_cs.magnitude, decimal=5)
     
 def test_structure_factor_polydisperse():
@@ -129,5 +112,4 @@
     
     S_poly = structure.factor_poly(q2, phi, d, c, pdi)    
     
-    assert_almost_equal(S_py.magnitude, S_poly.magnitude)
->>>>>>> d14f73a5
+    assert_almost_equal(S_py.magnitude, S_poly.magnitude)