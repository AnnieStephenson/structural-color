--- conflicted
+++ resolved
@@ -247,11 +247,7 @@
     
     assert_array_almost_equal(refl6, refl7, decimal=3)
 
-<<<<<<< HEAD
-    
-    
-=======
->>>>>>> d14f73a5
+
 def test_reflection_absorbing_particle():
     # test that the reflections with a real n_particle and with a complex
     # n_particle with a 0 imaginary component are the same 
@@ -277,8 +273,6 @@
     assert_array_almost_equal(g_mg1, g_mg2)
     assert_array_almost_equal(lstar_mg1, lstar_mg2)
     
-<<<<<<< HEAD
-=======
     # Outputs before refactoring structcol
     refl_mg1_before = 0.2963964709617333
     refl_mg2_before = 0.29639647096173255
@@ -294,7 +288,6 @@
     assert_equal(lstar_mg1_before, lstar_mg1.magnitude)
     assert_equal(lstar_mg2_before, lstar_mg2.magnitude)
     
->>>>>>> d14f73a5
     # With Bruggeman
     refl_bg1, _, _, g_bg1, lstar_bg1 = model.reflection(n_particle_real, n_matrix, 
                                                         n_medium, wavelength, 
@@ -309,25 +302,6 @@
     assert_array_almost_equal(g_bg1, g_bg2)
     assert_array_almost_equal(lstar_bg1, lstar_bg2)
 
-<<<<<<< HEAD
-def test_calc_g():
-    # test that the anisotropy factor for multilayer spheres are the same when
-    # using calc_g from mie.py in pymie and using the model
-    wavelength = Quantity(500, 'nm')
-    
-    # calculate g using the model
-    n_particle = Quantity(np.array([1.5, 1.0]), '')
-    radius = Quantity(np.array([120, 130]), 'nm')
-    volume_fraction = Quantity(0.01, '')
-    n_matrix = Quantity(1.0, '')
-    n_medium = n_matrix
-    
-    _, _, _, g1, _= model.reflection(n_particle, n_matrix, n_medium, 
-                                     wavelength, radius, volume_fraction, 
-                                     small_angle=Quantity('0.01 deg'), 
-                                     num_angles=1000, structure_type=None)
-
-=======
     # Outputs before refactoring structcol
     refl_bg1_before = 0.2685710414987676
     refl_bg2_before = 0.2685710414987676
@@ -376,7 +350,6 @@
                                      small_angle=Quantity('0.01 deg'), 
                                      num_angles=1000, structure_type=None)
 
->>>>>>> d14f73a5
     # calculate g using calc_g in pymie
     vf_array = np.empty(len(np.atleast_1d(radius)))
     r_array = np.array([0] + np.atleast_1d(radius).tolist()) 
@@ -392,8 +365,6 @@
     
     assert_array_almost_equal(g1, g2)
     
-<<<<<<< HEAD
-=======
     # Outputs before refactoring structcol
     g1_before = 0.5064750277811477
     g2_before = 0.5064757158664487
@@ -402,7 +373,6 @@
     assert_equal(g2_before, g2)
     
     
->>>>>>> d14f73a5
 def test_reflection_absorbing_matrix():
     # test that the reflections with a real n_matrix and with a complex
     # n_matrix with a 0 imaginary component are the same 
@@ -440,9 +410,6 @@
     
     assert_array_almost_equal(refl_bg1, refl_bg2)
     assert_array_almost_equal(g_bg1, g_bg2)
-<<<<<<< HEAD
-    assert_array_almost_equal(lstar_bg1, lstar_bg2)
-=======
     assert_array_almost_equal(lstar_bg1, lstar_bg2)
     
     # test that the reflectance is (almost) the same when using an
@@ -888,5 +855,4 @@
                                             wavelength, radius, volume_fraction2, 
                                             concentration = concentration, 
                                             pdi = pdi, structure_type='polydisperse',
-                                            form_type='polydisperse')  
->>>>>>> d14f73a5
+                                            form_type='polydisperse')  