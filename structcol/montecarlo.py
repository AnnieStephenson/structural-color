# -*- coding: utf-8 -*-
# Copyright 2016 Vinothan N. Manoharan, Victoria Hwang, Annie Stephenson
#
# This file is part of the structural-color python package.
#
# This package is free software: you can redistribute it and/or modify
# it under the terms of the GNU General Public License as published by
# the Free Software Foundation, either version 3 of the License, or
# (at your option) any later version.
#
# This package is distributed in the hope that it will be useful,
# but WITHOUT ANY WARRANTY; without even the implied warranty of
# MERCHANTABILITY or FITNESS FOR A PARTICULAR PURPOSE.  See the
# GNU General Public License for more details.
#
# You should have received a copy of the GNU General Public License
# along with this package.  If not, see <http://www.gnu.org/licenses/>.

"""
This package uses a Monte Carlo approach to model multiple scattering of
photons in a medium.

References
----------
[1] K. Wood, B. Whitney, J. Bjorkman, M. Wolff. “Introduction to Monte Carlo
Radiation Transfer” (July 2013).

.. moduleauthor:: Victoria Hwang <vhwang@g.harvard.edu>
.. moduleauthor:: Annie Stephenson <stephenson@g.harvard.edu>
.. moduleauthor:: Vinothan N. Manoharan <vnm@seas.harvard.edu>
"""

from . import mie, model, index_ratio, size_parameter
import numpy as np
from numpy.random import random as random
import structcol as sc
import matplotlib.pyplot as plt
from mpl_toolkits.mplot3d import Axes3D
import itertools

# some templates to use when refactoring later
class MCSimulation:
    """
    Input parameters and methods for running a Monte Carlo calculation.

    Attributes
    ----------

    Methods
    -------
    run()
    """
    def __init__(self):
        """
        Constructor for MCSimulation object.

        Parameters
        ----------
        """
        pass

    def run(self):
        """
        Run the simulation.

        Parameters
        ----------

        Returns
        -------
        MCResult object:
            results of simulation
        """
        pass

class MCResult:
    """
    Results from running Monte Carlo simulation.

    Attributes
    ----------

    Methods
    -------
    """
    def __init__(self):
        """
        Constructor for MCResult object.

        Parameters
        ----------
        """
        pass

class Trajectory:
    """
    Class that describes trajectories of photons packets in a scattering
    and/or absorbing medium.

    Attributes
    ----------
    position : ndarray (structcol.Quantity [length])
        array of position vectors in cartesian coordinates of n trajectories
    direction : ndarray (structcol.Quantity [dimensionless])
        array of direction of propagation vectors in cartesian coordinates
        of n trajectories after every scattering event
    weight : ndarray (structcol.Quantity [dimensionless])
        array of photon packet weights for absorption modeling of n
        trajectories
    nevents : int
        number of scattering events

    Methods
    -------
    absorb(mu_abs, mu_scat)
        calculate absorption at each scattering event with given absorption
        and scattering coefficients.
    scatter(sintheta, costheta, sinphi, cosphi)
        calculate directions of propagation after each scattering event with
        given randomly sampled scattering and azimuthal angles.
    move(lscat)
        calculate new positions of the trajectory with given scattering length,
        obtained from either Mie theory or the single scattering model.
    plot_coord(ntraj, three_dim=False)
        plot positions of trajectories as a function of number scattering
        events.

    """

    def __init__(self, position, direction, weight, nevents):
        """
        Constructor for Trajectory object.

        Attributes
        ----------
        position : see Class attributes
            Dimensions of (3, nevents+1, number of trajectories)
        direction : see Class attributes
            Dimensions of (3, nevents, number of trajectories)
        weight : see Class attributes
            Dimensions of (nevents, number of trajectories)
        nevents : see Class attributes

        """

        self.position = position
        self.direction = direction
        self.weight = weight
        self.nevents = nevents


    def absorb(self, mu_abs, step_size):
        """
        Calculates absorption of photon packet after each scattering event.

        Absorption is modeled as a reduction of a photon packet's weight
        every time it gets scattered using Beer-Lambert's law.

        Parameters
        ----------
        mu_abs : float (structcol.Quantity [1/length])
            Absorption coefficient of packet.
        step_size: float (structcol.Quantity [1/length])
            Scattering coefficient of packet.

        """

        # beer lambert
        self.weight = np.exp(-mu_abs*np.cumsum(step_size[:,:], axis=0))



    def scatter(self, sintheta, costheta, sinphi, cosphi):
        """
        Calculates the directions of propagation (or direction cosines) after
        scattering.

        At a scattering event, a photon packet adopts a new direction of
        propagation, which is randomly sampled from the phase function.

        Parameters
        ----------
        sintheta, costheta, sinphi, cosphi : array_like
            Sines and cosines of scattering (theta) and azimuthal (phi) angles
            sampled from the phase function. Theta and phi are angles that are
            defined with respect to the previous corresponding direction of
            propagation. Thus, they are defined in a local spherical coordinate
            system. All have dimensions of (nevents, ntrajectories).

        """

        kn = self.direction

        # Calculate the new x, y, z coordinates of the propagation direction
        # using the following equations, which can be derived by using matrix
        # operations to perform a rotation about the y-axis by angle theta
        # followed by a rotation about the z-axis by angle phi
        for n in np.arange(1,self.nevents):
            kx = ((kn[0,n-1,:]*costheta[n-1,:] + kn[2,n-1,:]*sintheta[n-1,:])*
                  cosphi[n-1,:]) - kn[1,n-1,:]*sinphi[n-1,:]

            ky = ((kn[0,n-1,:]*costheta[n-1,:] + kn[2,n-1,:]*sintheta[n-1,:])*
                  sinphi[n-1,:]) + kn[1,n-1,:]*cosphi[n-1,:]

            kz = -kn[0,n-1,:]*sintheta[n-1,:] + kn[2,n-1,:]*costheta[n-1,:]

            kn[:,n,:] = kx, ky, kz

        # Update all the directions of the trajectories
        self.direction = kn


    def scatter_old(self, sintheta, costheta, sinphi, cosphi, rtol=1e-05, atol=1e-08):
        """
        Calculates the directions of propagation (or direction cosines) after 
        scattering.

        At a scattering event, a photon packet adopts a new direction of 
        propagation, which is randomly sampled from the phase function. 
        
        Parameters
        ----------
        sintheta, costheta, sinphi, cosphi : array_like
            Sines and cosines of scattering (theta) and azimuthal (phi) angles 
            sampled from the phase function. Theta and phi are angles that are 
            defined with respect to the previous corresponding direction of 
            propagation. Thus, they are defined in a local spherical coordinate
            system. All have dimensions of (nevents, ntrajectories).
        rtol : float
            The relative tolerance parameter (see Notes).
        atol : float
            The absolute tolerance parameter (see Notes).
        
        Notes
        -----
        When the value of the z-direction cosine is close to 1, the trigonometric
        functions used to calculate the new directions of propagation are
        computationally intensive. Reference [1] recommends using simplified 
        formulas for these cases. To determine when this condition is met, we use 
        np.isclose(). When the difference between the z-direction magnitude and 1 
        is within the tolerance parameters (rtol and atol) given to np.isclose(), 
        the simplified formulas are used.  
        
        For finite values, isclose uses the following equation to test whether two 
        floating point values are equivalent.(https://docs.scipy.org/doc/numpy-1.10.0
        /reference/generated/numpy.isclose.html)

            absolute(a - b) <= (atol + rtol * absolute(b))
        
        This equation is not symmetric in a and b, so that isclose(a, b) might be 
        different from isclose(b, a) in some rare cases.

        References
        ----------
        ..  [1] L. Wang, S. L. Jacquesa, L. Zhengb, "MCML - Monte Carlo  
            modeling of light transport in multi-la.yered. tissues," Computer  
            Methods and Programs in Biomedicine, vol. 47, 131-146, 1995.

        """

        kn = self.direction

        # Calculate the new x, y, z coordinates of the propagation direction 
        # by multiplying (cross product?) the previous propagation direction 
        # by the scattering and azimuthal angles of the corresponding event. 
        # This is to go from the local spherical coordinate system to the 
        # global cartesian coordinate system.
        for n in np.arange(1,self.nevents):
            
            # kz is z-component of the propagation direction. If kz is not 
            # close to 1, the set of equations to calculate the new propagation 
            # direction are [1]:
            denom = (1-kn[2,n-1,:]**2)**0.5

            kx = sintheta[n-1,:] * (kn[0,n-1,:] * kn[2,n-1,:] * cosphi[n-1,:] -
                    kn[1,n-1,:] * sinphi[n-1,:]) / denom + kn[0,n-1,:] * costheta[n-1,:]

            ky = sintheta[n-1,:] * (kn[1,n-1,:] * kn[2,n-1,:] * cosphi[n-1,:] +
                    kn[0,n-1,:] * sinphi[n-1,:]) / denom + kn[1,n-1,:] * costheta[n-1,:]

            kz = -sintheta[n-1,:] * cosphi[n-1,:] * denom + kn[2,n-1,:] * costheta[n-1,:]

            # If kz is close to 1 (propagation direction is straight down in 
            # z-axis) and >= 0, the set of equatons are [1]:
            kx2 = sintheta[n-1,:] * cosphi[n-1,:]
            ky2 = sintheta[n-1,:] * sinphi[n-1,:]
            kz2 = costheta[n-1,:]

            # If kz is close to 1 and < 0, the set of equatons are [1]:
            ky3 = -sintheta[n-1,:] * sinphi[n-1,:]
            kz3 = -costheta[n-1,:]

            # Choose which set of equations to use based on the conditions
            # described above
            kn[:,n,:] = np.where(np.logical_not(np.isclose(1-denom**2, 1, rtol, atol, equal_nan=False)), (kx, ky,kz), np.where(kn[2,n-1,:]>= 0., (kx2, ky2, kz2), (kx2, ky3, kz3)))
            
        # Update all the directions of the trajectories
        self.direction = kn
        
        
    def move(self, step):
        """
        Calculates positions of photon packets in all the trajectories.

        After each scattering event, the photon packet gets a new position
        based on the previous position, the step size, and the direction of
        propagation.

        Parameters
        ----------
        step : ndarray (structcol.Quantity [length])
            Step sizes between scattering events in each of the trajectories.

        """

        displacement = self.position
        displacement[:, 1:, :] = step * self.direction

        # The array of positions is a cumulative sum of all of the
        # displacements
        self.position[0] = np.cumsum(displacement[0,:,:], axis=0)
        self.position[1] = np.cumsum(displacement[1,:,:], axis=0)
        self.position[2] = np.cumsum(displacement[2,:,:], axis=0)


    def plot_coord(self, ntraj, three_dim=False):
        """
        Plots the cartesian coordinates of the trajectories as a function of
        the number of scattering events.

        Parameters
        ----------
        ntraj : int
            Number of trajectories.
        three_dim : bool
            If True, it plots the trajectories' coordinates in 3D.

        """

        colormap = plt.cm.gist_ncar
        colors = itertools.cycle([colormap(i) for i in np.linspace(0, 0.9, ntraj)])

        f, ax = plt.subplots(3, figsize=(8,17), sharex=True)

        ax[0].plot(np.arange(len(self.position[0,:,0])), self.position[0,:,:], '-')
        ax[0].set_title('Positions during trajectories')
        ax[0].set_ylabel('x (' + str(self.position.units) + ')')

        ax[1].plot(np.arange(len(self.position[1,:,0])), self.position[1,:,:], '-')
        ax[1].set_ylabel('y (' + str(self.position.units) + ')')

        ax[2].plot(np.arange(len(self.position[2,:,0])), self.position[2,:,:], '-')
        ax[2].set_ylabel('z (' + str(self.position.units) + ')')
        ax[2].set_xlabel('scattering event')

        if three_dim == True:
            fig = plt.figure(figsize = (8,6))
            ax3D = fig.add_subplot(111, projection='3d')
            ax3D.set_xlabel('x (' + str(self.position.units) + ')')
            ax3D.set_ylabel('y (' + str(self.position.units) + ')')
            ax3D.set_zlabel('z (' + str(self.position.units) + ')')
            ax3D.set_title('Positions during trajectories')

            for n in np.arange(ntraj):
                ax3D.scatter(self.position[0,:,n], self.position[1,:,n],
                             self.position[2,:,n], color=next(colors))


def calc_reflection(z, z_low, cutoff, ntraj, n_matrix, n_sample, kx, ky, kz, weights=None, detection_angle=np.pi/2):
    """
    Counts the fraction of reflected trajectories after a cutoff.

    Identifies which trajectories are reflected or transmitted, and at which
    scattering event. Includes Fresnel reflection correction. Then
    counts the fraction of reflected trajectories that are detected.

    Parameters
    ----------
    z : array_like (structcol.Quantity [length])
        z-coordinates of position array.
    z_low : float (structcol.Quantity [length])
        Initial z-position that defines the beginning of the simulated sample.
        Should be set to 0.
    cutoff : float (structcol.Quantity [length])
        Final z-cutoff that determines the effective thickness of the simulated
        sample.
    ntraj : int
        Number of trajectories.
    n_matrix : float
        Refractive index of the matrix.
    n_sample : float
        Refractive index of the sample.
    kx, ky, kz : array_like (structcol.Quantity [dimensionless])
        x, y, and z components of the direction cosines.
    detection_angle : float
        Range of angles of detection. Only the packets that come out of the
        sample within this range will be detected and counted. Should be
        0 < detection_angle <= pi/2, where 0 means that no angles are detected,
        and pi/2 means that all the backscattering angles are detected.

    Returns
    -------
    refl_fraction_corrected : float
        Fraction of reflected trajectories, including the Fresnel correction
        (which includes total internal reflection), and are within the range
        of the detector.

    """
    if weights == None:
        weights = np.ones((kx.shape[0],ntraj))

    refl_row_indices = []
    refl_col_indices = []
    trans_row_indices = []
    trans_col_indices = []

    # For each trajectory, find the first scattering event after which the
    # packet exits the system by either getting reflected (z-coord < z_low) or
    # transmitted (z-coord > cutoff):
    for tr in np.arange(ntraj):
        z_tr = z[:,tr]

        # If there are any z-positions in the trajectory that are larger
        # than the cutoff (which means the packet has been transmitted), then
        # find the index of the first scattering event at which this happens.
        # If no packet gets transmitted, then leave as NaN.
        if any(z_tr > cutoff):
            z_trans = next(zi for zi in z_tr if zi > cutoff)
            trans_row = z_tr.tolist().index(z_trans)
        else:
            trans_row = np.NaN

        # If there are any z-positions in the trajectory that are smaller
        # than z_low (which means the packet has been reflected), then find
        # the index of the first scattering event at which this happens.
        # If no packet gets reflected, then leave as NaN.
        if any(z_tr < z_low):
            z_refl = next(zi for zi in z_tr if zi < z_low)
            refl_row = z_tr.tolist().index(z_refl)
        else:
            refl_row = np.NaN

        # If a packet got transmitted but not reflected in the trajectory,
        # then append the index at which it gets transmitted
        if (type(trans_row) == int and type(refl_row) != int):
            trans_row_indices.append(trans_row)
            trans_col_indices.append(tr)

        # If a packet got reflected but not transmitted in the trajectory,
        # then append the index at which it gets reflected
        if (type(refl_row) == int and type(trans_row) != int):
            refl_row_indices.append(refl_row)
            refl_col_indices.append(tr)

        # If a packet gets both reflected and transmitted, choose whichever
        # happens first
        if (type(trans_row) == int and type(refl_row) == int):
            if trans_row < refl_row:
                trans_row_indices.append(trans_row)
                trans_col_indices.append(tr)
            if refl_row < trans_row:
                refl_row_indices.append(refl_row)
                refl_col_indices.append(tr)


    ## Include total internal reflection correction if there is any reflection:

    # If there aren't any reflected packets, then no need to calculate TIR
    if not refl_row_indices:
        refl_fraction_corrected = 0.0
        theta_r = np.NaN
        phi_r = np.NaN
        print("No photons are reflected because cutoff is too small.")
    else:
        # Calculate total internal reflection angle
#        sin_alpha_sample = np.sin(np.pi - np.pi/2) * n_matrix/n_sample
#
#        if sin_alpha_sample >= 1:
#            theta_min_refracted = np.pi/2.0
#        else:
#            theta_min_refracted = np.pi - np.arcsin(sin_alpha_sample)

        # Now we want to find the scattering and azimuthal angles of the packets
        # as they exit the sample, to see if they would get reflected back into
        # the sample due to TIR.
        theta_r = []
        phi_r = []
#        count = 0

        # refl_row_indices is the list of indices corresponding to the scattering
        # events immediately after a photon packet gets reflected. Thus, to get the
        # scattering event immediately before the packet exits the sample, we
        # subtract 1.  refl_col_indices is the list of indices corresponding to the
        # trajectories in which a photon packet gets reflected.
        ev = np.array(refl_row_indices)-1
        tr = np.array(refl_col_indices)

        # kx, ky, and kz are the direction cosines
        cos_x = kx[ev,tr]
        cos_y = ky[ev,tr]
        cos_z = kz[ev,tr]

        # Find the propagation angles of the photon packets when they are exiting
        # the sample. Count how many of the angles are within the total internal
        # reflection range, and calculate a corrected reflection fraction
        for i in range(len(cos_x)):

            # Solve for correct theta and phi from the direction cosines,
            # accounting for parity of sin and cos functions. These theta and
            # phi would be defined with respect to the global coordinate
            # system, since they are calculated from the cartesian direction
            # cosines
            # cos_x = sinθ * cosφ
            # cos_y = sinθ * sinφ
            # cos_z = cosθ

            # The arccos function in numpy takes values from 0 to pi. When we solve
            # for theta, this is fine because theta goes from 0 to pi.
            theta = np.arccos(cos_z[i])

            # However, phi goes from 0 to 2 pi, which means we need to account for
            # two possible solutions of arccos so that they span the 0 - 2pi range.
            phi1 = np.arccos(cos_x[i] / np.sin(theta))

            # I define pi as a quantity in radians, so that phi is in radians.
            pi = sc.Quantity(np.pi,'rad')
            phi2 = - np.arccos(cos_x[i] / np.sin(theta)) + 2*pi

            # Same for arcsin.
            phi3 = np.arcsin(cos_y[i] / np.sin(theta))
            if phi3 < 0:
                phi3 = phi3 + 2*pi
            phi4 = - np.arcsin(cos_y[i] / np.sin(theta)) + pi

            # Now we need to figure out which phi in each pair is the correct one,
            # since only either phi1 or phi2 will match either phi3 or phi4
            A = np.array([abs(phi1-phi3),abs(phi1-phi4),abs(phi2-phi3),abs(phi2-phi4)])

            # Find which element in A is the minimum
            B = A.argmin(0)

            # If the first element in A is the minimum, then the correct solution
            # is phi1 = phi3, so append their average:
            if B == 0:
                phi_r.append((phi1+phi3)/2)
            elif B == 1:
                phi_r.append((phi1+phi4)/2)
            elif B == 2:
                phi_r.append((phi2+phi3)/2)
            elif B == 3:
                phi_r.append((phi2+phi4)/2)

#            # Count how many of the thetas are totally internally reflected
#            if theta < theta_min_refracted:
#                count = count + 1
#            else:
#                theta_r.append(theta)
#                # NOTE TO MYSELF: I AM APPENDING ONLY THE THETAS THAT DON'T GET TIR'D.
#                # HOWEVER, I STILL APPEND ALL THE PHI, INCLUDING THE ONES THAT DO GET TIR'D.

        # Calculate the Fresnel reflection of all the reflected trajectories
        refl_fresnel_inc, refl_fresnel_out, theta_r, weights_refl = fresnel_refl(n_sample, n_matrix, kz, ev, tr, weights)#*weights[ev,tr]

        # For the trajectories that make it out of the sample after the TIR
        # correction, calculate the thetas after refraction at the interface.
        # The refracted theta is the theta in the global coordinate system.
        # refracted_theta = np.pi*np.ones(len(theta_r)) - np.arcsin(n_sample / n_matrix * np.sin(np.pi*np.ones(len(theta_r)) -theta_r))
        refracted_theta = np.pi - np.arcsin(n_sample / n_matrix * np.sin(np.pi-theta_r))

        # Out of the trajectories that make it out of the sample, find the ones
        # that are within the detector range after being refracted at the interface
        detected_refl_fresnel_out = refl_fresnel_out[np.where(refracted_theta > (np.pi-detection_angle))]
        weights_refl = weights_refl[np.where(refracted_theta > (np.pi-detection_angle))]
        refl_fraction = np.array(len(detected_refl_fresnel_out)) / ntraj

        # Only keep the refracted theta that are within angle of detection
        refl_fresnel_out_avg = np.sum(detected_refl_fresnel_out) / ntraj
        refl_fresnel_inc_avg = np.sum(refl_fresnel_inc) / ntraj
        weights_refl_avg = np.sum(weights_refl) / ntraj 

        refl_fraction_corrected = (refl_fresnel_inc_avg + (refl_fraction - refl_fresnel_out_avg) * (1- refl_fresnel_inc_avg))*weights_refl_avg

    return refl_fraction_corrected


def calc_reflection_sphere(x, y, z, ntraj, n_matrix, n_sample, kx, ky, kz, radius):
    """
    Counts the fraction of reflected trajectories for a photonic glass with a
    spherical boundary.

    Identifies which trajectories are reflected or transmitted, and at which
    scattering event. Then counts the fraction of reflected trajectories.

    Parameters
    ----------
    x, y, z : array_like (structcol.Quantity [length])
        x, y, z-coordinates of position array.
    ntraj : int
        Number of trajectories.
    n_matrix : float
        Refractive index of the matrix.
    n_sample : float
        Refractive index of the sample.
    kx, ky, kz : array_like (structcol.Quantity [dimensionless])
        x, y, and z components of the direction cosines.
    radius : float
        radius of spherical boundary

    Returns
    ----------
    R_fraction : float
        Fraction of reflected trajectories.

    """
    refl_row_indices = []
    refl_col_indices = []
    trans_row_indices = []
    trans_col_indices = []

    def cutoff(x,y):
        if (x**2 + y**2) < radius**2:
            return radius + np.sqrt(radius**2 - x**2 - y**2)
        else:
            return radius

    def z_low(x,y):
        if (x**2 + y**2) < radius**2:
            return radius - np.sqrt(radius**2 - x**2 - y**2)
        else:
            return radius

    # For each trajectory, find the first scattering event after which the
    # packet exits the system by either getting reflected (z-coord < z_low) or
    # transmitted (z-coord > cutoff):

    for tr in np.arange(ntraj):
        x_tr = x[:,tr]
        y_tr = y[:,tr]
        z_tr = z[:,tr]
        kz_tr = kz[:,tr]

        # If there are any z-positions in the trajectory that are larger
        # than the cutoff (which means the packet has been transmitted), then
        # find the index of the first scattering event at which this happens.
        # If no packet gets transmitted, then leave as NaN.

        #if any(x_tr**2 + y_tr**2 + z_tr**2 > radius):


        for i in range(0,len(z_tr)):
            if z_tr[i] > cutoff(x_tr[i], y_tr[i]):
                trans_row = i
                break
            else:
                trans_row = np.NaN

        # If there are any z-positions in the trajectory that are smaller
        # than z_low (which means the packet has been reflected), then find
        # the index of the first scattering event at which this happens.
        # If no packet gets reflected, then leave as NaN.
        for i in range(0,len(z_tr)):
            if i > 0: # there will not be reflection before first event
                if z_tr[i] < z_low(x_tr[i], y_tr[i]) and kz_tr[i-1]<0:
                    refl_row = i
                    break
                else:
                    refl_row = np.NaN
        # If a packet got transmitted but not reflected in the trajectory,
        # then append the index at which it gets transmitted
        if (type(trans_row) == int and type(refl_row) != int):
            trans_row_indices.append(trans_row)
            trans_col_indices.append(tr)

        # If a packet got reflected but not transmitted in the trajectory,
        # then append the index at which it gets reflected
        if (type(refl_row) == int and type(trans_row) != int):
            refl_row_indices.append(refl_row)
            refl_col_indices.append(tr)

        # If a packet gets both reflected and transmitted, choose whichever
        # happens first
        if (type(trans_row) == int and type(refl_row) == int):
            if trans_row < refl_row:
                trans_row_indices.append(trans_row)
                trans_col_indices.append(tr)
            if trans_row < trans_row:
                refl_row_indices.append(refl_row)
                refl_col_indices.append(tr)

    # create arrays from reflection row and column lists
    #refl_event = np.array(refl_row_indices)-1
    #refl_traj = np.array(refl_col_indices)

    # TODO: add fresnel correction for sphere instead of just for plane
    # calculate fresnel reflectances
    #refl_fresnel_1, refl_fresnel_2 = fresnel_refl(n_sample, n_matrix, kz, refl_event, refl_traj)

    # calculate reflected fraction
    refl_fraction = np.array(len(refl_row_indices)) / ntraj
    #refl_fraction = refl_fresnel_1 + (refl_fraction - refl_fresnel_2)*(1- refl_fresnel_1)

    return refl_fraction


<<<<<<< HEAD
def initialize(nevents, ntraj, seed=None, incidence_angle=0.):
=======
def initialize(nevents, ntraj, seed=None, initial_weight=0.001, incidence_angle=0., eps = 1.e-9):
>>>>>>> 5026c35e
    """
    Sets the trajectories' initial conditions (position, direction, and weight).

    The initial positions are determined randomly in the x-y plane (the initial
    z-position is at z = 0). The initial propagation direction is set to be 1
    at z, meaning that the photon packets point straight down in z. The initial
    weight is currently determined to be a value of choice.

    Parameters
    ----------
    nevents : int
        Number of scattering events
    ntraj : int
        Number of trajectories
    seed : int or None
        If seed is int, the simulation results will be reproducible. If seed is
        None, the simulation results are actually random.
<<<<<<< HEAD
    incidence_angle : float 
=======
    initial_weight : float
        Initial weight of the photon packet. (Note: we still need to decide how
        to determine this value).
    incidence_angle : float
>>>>>>> 5026c35e
        Maximum value for theta when it incides onto the sample.
        Should be between 0 and pi/2.

    Returns
    -------
    r0 : array_like (structcol.Quantity [length])
        Initial position.
    k0 : array_like (structcol.Quantity [dimensionless])
        Initial direction of propagation.
    weight0 : array_like (structcol.Quantity [dimensionless])
        Initial weight.

    """

    if seed is not None:
        np.random.seed([seed])

    # Initial position. The position array has one more row than the direction
    # and weight arrays because it includes the starting positions on the x-y
    # plane
    r0 = np.zeros((3, nevents+1, ntraj))
    r0[0,0,:] = random((1,ntraj))
    r0[1,0,:] = random((1,ntraj))

    # Create an empty array of the initial direction cosines of the right size
    k0 = np.zeros((3, nevents, ntraj))

    # Random sampling of azimuthal angle phi from uniform distribution [0 - 2pi]
    # for the first scattering event
    rand_phi = random((1,ntraj))
    phi = 2*np.pi*rand_phi
    sinphi = np.sin(phi)
    cosphi = np.cos(phi)

    # Random sampling of scattering angle theta from uniform distribution [0 - pi]
    # for the first scattering event
    rand_theta = random((1,ntraj))
    theta = rand_theta * incidence_angle
    sintheta = np.sin(theta)
    costheta = np.cos(theta)

    # Fill up the first row (corresponding to the first scattering event) of the
    # direction cosines array with the randomly generated angles:
    # kx = sintheta * cosphi
    # ky = sintheta * sinphi
    # kz = costheta
    k0[0,0,:] = sintheta * cosphi
    k0[1,0,:] = sintheta * sinphi
    k0[2,0,:] = costheta

    # Initial weight
    weight0 = np.zeros((nevents, ntraj))
    weight0[:,:] = 1.

    return r0, k0, weight0

def initialize_sphere(nevents, ntraj, radius, seed=None, initial_weight = 1):
    """
    Sets the trajectories' initial conditions (position, direction, and weight).

    The initial positions are determined randomly in the x-y plane (the initial
    z-position is at z = 0). The initial propagation direction is set to be 1
    at z, meaning that the photon packets point straight down in z. The initial
    weight is currently determined to be a value of choice.

    Parameters
    ----------
    nevents : int
        Number of scattering events
    ntraj : int
        Number of trajectories
    radius: float
        radius of the bounding sphere
    seed : int or None
        If seed is int, the simulation results will be reproducible. If seed is
        None, the simulation results are actually random.

    Returns
    ----------
    r0 : array_like (structcol.Quantity [length])
        Initial position.
    k0 : array_like (structcol.Quantity [dimensionless])
        Initial direction of propagation.
    weight0 : array_like (structcol.Quantity [dimensionless])
        Initial weight.

    """

    if seed is not None:
        np.random.seed([seed])

    # Initial position. The position array has one more row than the direction
    # and weight arrays because in includes the starting positions on the x-y
    # plane
    r0 = np.zeros((3, nevents+1, ntraj))
    r = radius.magnitude*random((1,ntraj))
    t = 2*np.pi*random((1,ntraj))
    r0[0,0,:] = r*np.cos(t)
    r0[1,0,:] = r*np.sin(t)
    r0[2,0,:] = radius.magnitude-np.sqrt(radius.magnitude**2-r0[0,0,:]**2-r0[1,0,:]**2)

    # Initial direction
    eps = 1.e-9
    k0 = np.zeros((3, nevents, ntraj))
    k0[2,0,:] = 1. - eps

    # Initial weight
    weight0 = np.zeros((nevents, ntraj))
    weight0[0,:] = initial_weight                # (figure out how to determine this)


    return r0, k0, weight0

def calc_scat(radius, n_particle, n_sample, volume_fraction, angles, wavelen, phase_mie=False, lscat_mie=False):
    """
    Calculates the phase function and scattering length from either the single
    scattering model or Mie theory. Calculates the absorption length from Mie
    theory.

    Parameters
    ----------
    radius : float (structcol.Quantity [length])
        Radius of scatterer.
    n_particle : float
        Refractive index of the particle.
    n_sample : float
        Refractive index of the sample.
    volume_fraction : float
        Volume fraction of the sample.
    angles : array_like (structcol.Quantity [rad])
        Scattering angles (typically from a small angle to pi). A non-zero
        small angle is needed because in the single scattering model, if the
        analytic formula is used, S(q=0) returns nan. To prevent any errors or
        warnings, set the minimum value of angles to be a small value, such
        as 0.01.
    wavelen : float (structcol.Quantity [length])
        Wavelength of light in vacuum.
    phase_mie : bool
        If True, the phase function is calculated from Mie theory. If False
        (default), it is calculated from the single scattering model, which
        includes a correction for the structure factor
    lscat_mie : bool
        If True, the scattering length is calculated from Mie theory. If False,
        it is calculated from the single scattering model

    Returns
    -------
    p : array_like (structcol.Quantity [dimensionless])
        Phase function from either Mie theory or single scattering model.
    lscat : float (structcol.Quantity [length])
        Scattering length from either Mie theory or single scattering model.
    labs : float (structcol.Quantity [length])
        Absorption length from Mie theory.

    Notes
    -----
    The phase function is given by:

        p = diff. scatt. cross section / cscat

    The single scattering model calculates the differential cross section and
    the total cross section. If we choose to calculate these from Mie theory:

        diff. scat. cross section = S11 / k^2
        p = S11 / (k^2 * cscat)
        (Bohren and Huffmann, chapter 13.3)

    """

    number_density = 3.0 * volume_fraction / (4.0 * np.pi * radius**3)
    ksquared = (2 * np.pi *n_sample / wavelen)**2
    m = index_ratio(n_particle, n_sample)
    x = size_parameter(wavelen, n_sample, radius)

    # Calculate the absorption length from Mie theory
    ## Use wavelen/n_sample: wavelength of incident light *in media*
    ## (usually this would be the wavelength in the effective index of the
    ## particle-matrix composite)
    cross_sections = mie.calc_cross_sections(m, x, wavelen/n_sample)
    cabs = cross_sections[2]
    labs = 1 / (cabs * number_density)

    # If phase_mie is set to True, calculate the phase function from Mie theory
    if phase_mie == True:
        S2squared, S1squared = mie.calc_ang_dist(m, x, angles)
        S11 = (S1squared + S2squared)/2
        cscat = cross_sections[0]
        p = S11 / (ksquared * cscat)

    # Calculate the differential and total cross sections from the single
    # scattering model
    diff_sigma_par, diff_sigma_per = model.differential_cross_section(m, x, angles, volume_fraction)
    sigma_total_par = model._integrate_cross_section(diff_sigma_par, 1.0/ksquared, angles)
    sigma_total_perp = model._integrate_cross_section(diff_sigma_per, 1.0/ksquared, angles)
    sigma_total = (sigma_total_par + sigma_total_perp)/2.0

    # If phase_mie is set to False, use the phase function from the model
    if phase_mie == False:
        p = (diff_sigma_par + diff_sigma_per)/(ksquared * 2 * sigma_total)

    # If lscat_mie is set to True, use the scattering length from Mie theory
    if lscat_mie == True:
        cscat = cross_sections[0]
        lscat = 1 / (cscat * number_density)

    # If lscat_mie is set to False, use the scattering length from the model
    if lscat_mie == False:
        lscat = 1 / number_density / sigma_total

    # Here, the resulting units of lscat and labs are um^3/nm^2. Thus, we
    # simplify the units to um
    lscat = lscat.to('um')
    labs = labs.to('um')

    return p, lscat, labs


def sample_angles(nevents, ntraj, p, angles):
    """
    Samples azimuthal angles (phi) from uniform distribution, and scattering
    angles (theta) from phase function distribution.

    Parameters
    ----------
    nevents : int
        Number of scattering events.
    ntraj : int
        Number of trajectories.
    p : array_like (structcol.Quantity [dimensionless])
        Phase function values returned from 'phase_function'.
    angles : array_like (structcol.Quantity [rad])
        Scattering angles (typically from 0 to pi).

    Returns
    -------
    sintheta, costheta, sinphi, cosphi, theta, phi : ndarray
        Sampled azimuthal and scattering angles, and their sines and cosines.

    """

    # Random sampling of azimuthal angle phi from uniform distribution [0 - 2pi]
    rand = np.random.random((nevents,ntraj))
    phi = 2*np.pi*rand
    sinphi = np.sin(phi)
    cosphi = np.cos(phi)

    # Random sampling of scattering angle theta
    prob = p * np.sin(angles)*2*np.pi    # prob is integral of p in solid angle
    prob_norm = prob/sum(prob)           # normalize to make it add up to 1

    theta = np.array([np.random.choice(angles, ntraj, p = prob_norm) for i in range(nevents)])
    sintheta = np.sin(theta)
    costheta = np.cos(theta)

    return sintheta, costheta, sinphi, cosphi, theta, phi

def sample_step(nevents, ntraj, mu_abs, mu_scat):
    """
    Samples step sizes from exponential distribution.

    Parameters
    ----------
    nevents : int
        Number of scattering events.
    ntraj : int
        Number of trajectories.
    mu_abs : float (structcol.Quantity [1/length])
        Absorption coefficient.
    mu_scat : float (structcol.Quantity [1/length])
        Scattering coefficient.

    Returns
    -------
    step : ndarray
        Sampled step sizes for all trajectories and scattering events.

<<<<<<< HEAD
=======
def sample_step(nevents, ntraj, mu_abs, mu_scat):
    """
    Samples step sizes from exponential distribution.

    Parameters
    ----------
    nevents : int
        Number of scattering events.
    ntraj : int
        Number of trajectories.
    mu_abs : float (structcol.Quantity [1/length])
        Absorption coefficient.
    mu_scat : float (structcol.Quantity [1/length])
        Scattering coefficient.

    Returns
    -------
    step : ndarray
        Sampled step sizes for all trajectories and scattering events.

>>>>>>> 5026c35e
    """
    # Calculate total extinction coefficient
    mu_total = mu_abs + mu_scat

    # Generate array of random numbers from 0 to 1
    rand = np.random.random((nevents,ntraj))

    step = -np.log(1.0-rand) / mu_total

    return step


def fresnel_refl(n_sample, n_matrix, kz, refl_event, refl_traj, weights):
    """
    Calculates the reflectance at the interface of two refractive indeces using
    the fresnel equations. This calculation will include total internal reflection

    Parameters
    ----------
    n_matrix : float
        Refractive index of the matrix.
    n_sample : float
        Refractive index of the sample.
    kz : array_like (structcol.Quantity [dimensionless])
        x components of the direction cosines.
    refl_event : array
        Indices of reflection events.
    refl_traj : array_like (structcol.Quantity [dimensionless])
        Indices of reflected trajectories.

    Returns
    -------
    refl_fresnel_inc : array
        Array of Fresnel reflectance fractions of light reflected for each
        photon due to the interface when the trajectory first enters the sample.
    refl_fresnel_out : array
        Array of Fresnel reflectance fractions of light reflected for each
        photon due to the interface when the trajectory leaves the sample.
    theta_out : array
        Array of the scattering angles that make it out of the sample after
        eliminating the trajectories that get totally internally reflected.
    weights_refl: array
        Array of the weights of the trajectories make it out of the sample after
        eliminating the trajectories that get totally internally reflected.

    """
    # TODO: add option to modify theta calculation to incorperate curvature of sphere

    # Calculate fresnel for incident light going from medium to sample
    theta_inc = np.arccos(kz[0,:])
    refl_s_inc, refl_p_inc = model.fresnel_reflection(n_matrix, n_sample, sc.Quantity(theta_inc, ''))
    refl_fresnel_inc = .5*(refl_s_inc + refl_p_inc)

    # Calculate fresnel for reflected light going from sample to medium
    theta_out = np.arccos(-kz[refl_event,refl_traj])
    refl_s_out, refl_p_out = model.fresnel_reflection(n_sample, n_matrix, sc.Quantity(theta_out, ''))
    refl_fresnel_out = .5*(refl_s_out + refl_p_out)

    # Find the thetas that do not get TIR'd
    theta_out = np.pi-theta_out[np.where(refl_fresnel_out < 1)]
    
    weights_refl = weights[refl_event, refl_traj]
    weights_refl = weights_refl[np.where(refl_fresnel_out<1)]
    refl_fresnel_out = refl_fresnel_out[refl_fresnel_out < 1]

    return refl_fresnel_inc, refl_fresnel_out, theta_out, weights_refl
<|MERGE_RESOLUTION|>--- conflicted
+++ resolved
@@ -702,11 +702,8 @@
     return refl_fraction
 
 
-<<<<<<< HEAD
 def initialize(nevents, ntraj, seed=None, incidence_angle=0.):
-=======
-def initialize(nevents, ntraj, seed=None, initial_weight=0.001, incidence_angle=0., eps = 1.e-9):
->>>>>>> 5026c35e
+
     """
     Sets the trajectories' initial conditions (position, direction, and weight).
 
@@ -724,14 +721,7 @@
     seed : int or None
         If seed is int, the simulation results will be reproducible. If seed is
         None, the simulation results are actually random.
-<<<<<<< HEAD
-    incidence_angle : float 
-=======
-    initial_weight : float
-        Initial weight of the photon packet. (Note: we still need to decide how
-        to determine this value).
     incidence_angle : float
->>>>>>> 5026c35e
         Maximum value for theta when it incides onto the sample.
         Should be between 0 and pi/2.
 
@@ -1007,30 +997,6 @@
     -------
     step : ndarray
         Sampled step sizes for all trajectories and scattering events.
-
-<<<<<<< HEAD
-=======
-def sample_step(nevents, ntraj, mu_abs, mu_scat):
-    """
-    Samples step sizes from exponential distribution.
-
-    Parameters
-    ----------
-    nevents : int
-        Number of scattering events.
-    ntraj : int
-        Number of trajectories.
-    mu_abs : float (structcol.Quantity [1/length])
-        Absorption coefficient.
-    mu_scat : float (structcol.Quantity [1/length])
-        Scattering coefficient.
-
-    Returns
-    -------
-    step : ndarray
-        Sampled step sizes for all trajectories and scattering events.
-
->>>>>>> 5026c35e
     """
     # Calculate total extinction coefficient
     mu_total = mu_abs + mu_scat
